/**************************************************************************/
/*  gltf_document.cpp                                                     */
/**************************************************************************/
/*                         This file is part of:                          */
/*                             GODOT ENGINE                               */
/*                        https://godotengine.org                         */
/**************************************************************************/
/* Copyright (c) 2014-present Godot Engine contributors (see AUTHORS.md). */
/* Copyright (c) 2007-2014 Juan Linietsky, Ariel Manzur.                  */
/*                                                                        */
/* Permission is hereby granted, free of charge, to any person obtaining  */
/* a copy of this software and associated documentation files (the        */
/* "Software"), to deal in the Software without restriction, including    */
/* without limitation the rights to use, copy, modify, merge, publish,    */
/* distribute, sublicense, and/or sell copies of the Software, and to     */
/* permit persons to whom the Software is furnished to do so, subject to  */
/* the following conditions:                                              */
/*                                                                        */
/* The above copyright notice and this permission notice shall be         */
/* included in all copies or substantial portions of the Software.        */
/*                                                                        */
/* THE SOFTWARE IS PROVIDED "AS IS", WITHOUT WARRANTY OF ANY KIND,        */
/* EXPRESS OR IMPLIED, INCLUDING BUT NOT LIMITED TO THE WARRANTIES OF     */
/* MERCHANTABILITY, FITNESS FOR A PARTICULAR PURPOSE AND NONINFRINGEMENT. */
/* IN NO EVENT SHALL THE AUTHORS OR COPYRIGHT HOLDERS BE LIABLE FOR ANY   */
/* CLAIM, DAMAGES OR OTHER LIABILITY, WHETHER IN AN ACTION OF CONTRACT,   */
/* TORT OR OTHERWISE, ARISING FROM, OUT OF OR IN CONNECTION WITH THE      */
/* SOFTWARE OR THE USE OR OTHER DEALINGS IN THE SOFTWARE.                 */
/**************************************************************************/

#include "gltf_document.h"

#include "extensions/gltf_spec_gloss.h"
#include "gltf_state.h"

#include "core/bind/core_bind.h" // FIXME: Shouldn't use _Directory but DirAccess.
#include "core/crypto/crypto_core.h"
#include "core/io/json.h"
#include "core/math/disjoint_set.h"
#include "core/os/file_access.h"
#include "core/variant.h"
#include "core/version.h"
#include "drivers/png/png_driver_common.h"
#include "scene/2d/node_2d.h"
#include "scene/3d/bone_attachment.h"
#include "scene/3d/mesh_instance.h"
#include "scene/3d/multimesh_instance.h"
#include "scene/3d/spatial.h"
#include "scene/animation/animation_player.h"
#include "scene/main/node.h"
#include "scene/resources/surface_tool.h"

#include "modules/modules_enabled.gen.h" // For csg, gridmap, regex.

#ifdef MODULE_CSG_ENABLED
#include "modules/csg/csg_shape.h"
#endif // MODULE_CSG_ENABLED
#ifdef MODULE_GRIDMAP_ENABLED
#include "modules/gridmap/grid_map.h"
#endif // MODULE_GRIDMAP_ENABLED
#ifdef MODULE_REGEX_ENABLED
#include "modules/regex/regex.h"
#endif // MODULE_REGEX_ENABLED

Ref<ArrayMesh> _mesh_to_array_mesh(Ref<Mesh> p_mesh) {
	Ref<ArrayMesh> array_mesh = p_mesh;
	if (array_mesh.is_valid()) {
		return array_mesh;
	}
	array_mesh.instance();
	if (p_mesh.is_null()) {
		return array_mesh;
	}

	for (int32_t surface_i = 0; surface_i < p_mesh->get_surface_count(); surface_i++) {
		Mesh::PrimitiveType primitive_type = p_mesh->surface_get_primitive_type(surface_i);
		Array arrays = p_mesh->surface_get_arrays(surface_i);
		Ref<Material> mat = p_mesh->surface_get_material(surface_i);
		int32_t mat_idx = array_mesh->get_surface_count();
		array_mesh->add_surface_from_arrays(primitive_type, arrays);
		array_mesh->surface_set_material(mat_idx, mat);
	}

	return array_mesh;
}

Error GLTFDocument::serialize(Ref<GLTFState> p_state, Node *p_root, const String &p_path) {
	uint64_t begin_time = OS::get_singleton()->get_ticks_usec();

	p_state->skeleton3d_to_gltf_skeleton.clear();
	p_state->skin_and_skeleton3d_to_gltf_skin.clear();

	document_extensions.clear();
	for (int ext_i = 0; ext_i < all_document_extensions.size(); ext_i++) {
		Ref<GLTFDocumentExtension> ext = all_document_extensions[ext_i];
		ERR_CONTINUE(ext.is_null());
		Error err = ext->export_preflight(p_state, p_root);
		if (err == OK) {
			document_extensions.push_back(ext);
		}
	}
	_convert_scene_node(p_state, p_root, -1, -1);
	if (!p_state->buffers.size()) {
		p_state->buffers.push_back(Vector<uint8_t>());
	}

	/* STEP 1 CONVERT MESH INSTANCES */
	_convert_mesh_instances(p_state);

	/* STEP 2 SERIALIZE CAMERAS */
	Error err = _serialize_cameras(p_state);
	if (err != OK) {
		return Error::FAILED;
	}

	/* STEP 3 CREATE SKINS */
	err = _serialize_skins(p_state);
	if (err != OK) {
		return Error::FAILED;
	}

	/* STEP 5 SERIALIZE MESHES (we have enough info now) */
	err = _serialize_meshes(p_state);
	if (err != OK) {
		return Error::FAILED;
	}

	/* STEP 6 SERIALIZE TEXTURES */
	err = _serialize_materials(p_state);
	if (err != OK) {
		return Error::FAILED;
	}

	/* STEP 7 SERIALIZE TEXTURE SAMPLERS */
	err = _serialize_texture_samplers(p_state);
	if (err != OK) {
		return Error::FAILED;
	}

	/* STEP 8 SERIALIZE ANIMATIONS */
	err = _serialize_animations(p_state);
	if (err != OK) {
		return Error::FAILED;
	}

	/* STEP 9 SERIALIZE ACCESSORS */
	err = _encode_accessors(p_state);
	if (err != OK) {
		return Error::FAILED;
	}

	/* STEP 10 SERIALIZE IMAGES */
	err = _serialize_images(p_state, p_path);
	if (err != OK) {
		return Error::FAILED;
	}

	for (GLTFBufferViewIndex i = 0; i < p_state->buffer_views.size(); i++) {
		p_state->buffer_views.write[i]->buffer = 0;
	}

	/* STEP 12 SERIALIZE BUFFER VIEWS */
	err = _encode_buffer_views(p_state);
	if (err != OK) {
		return Error::FAILED;
	}

	/* STEP 13 SERIALIZE NODES */
	err = _serialize_nodes(p_state);
	if (err != OK) {
		return Error::FAILED;
	}

	/* STEP 15 SERIALIZE SCENE */
	err = _serialize_scenes(p_state);
	if (err != OK) {
		return Error::FAILED;
	}

	/* STEP 16 SERIALIZE SCENE */
	err = _serialize_lights(p_state);
	if (err != OK) {
		return Error::FAILED;
	}

	/* STEP 17 SERIALIZE EXTENSIONS */
	err = _serialize_gltf_extensions(p_state);
	if (err != OK) {
		return Error::FAILED;
	}

	/* STEP 18 SERIALIZE VERSION */
	err = _serialize_version(p_state);
	if (err != OK) {
		return Error::FAILED;
	}

	/* STEP 19 SERIALIZE FILE */
	err = _serialize_file(p_state, p_path);
	if (err != OK) {
		return Error::FAILED;
	}
	for (int ext_i = 0; ext_i < document_extensions.size(); ext_i++) {
		Ref<GLTFDocumentExtension> ext = document_extensions[ext_i];
		ERR_CONTINUE(ext.is_null());
		err = ext->export_post(p_state);
		ERR_FAIL_COND_V(err != OK, err);
	}
	uint64_t elapsed = OS::get_singleton()->get_ticks_usec() - begin_time;
	float elapsed_sec = double(elapsed) / 1000000.0;
	elapsed_sec = Math::stepify(elapsed_sec, 0.01f);
	print_line("glTF: Export time elapsed seconds " + rtos(elapsed_sec).pad_decimals(2));

	return OK;
}

Error GLTFDocument::_serialize_gltf_extensions(Ref<GLTFState> p_state) const {
	Vector<String> extensions_used = p_state->extensions_used;
	Vector<String> extensions_required = p_state->extensions_required;
	if (!p_state->lights.empty()) {
		extensions_used.push_back("KHR_lights_punctual");
	}
	if (p_state->use_khr_texture_transform) {
		extensions_used.push_back("KHR_texture_transform");
		extensions_required.push_back("KHR_texture_transform");
	}
	if (!extensions_used.empty()) {
		extensions_used.sort();
		p_state->json["extensionsUsed"] = extensions_used;
	}
	if (!extensions_required.empty()) {
		extensions_required.sort();
		p_state->json["extensionsRequired"] = extensions_required;
	}
	return OK;
}

Error GLTFDocument::_serialize_scenes(Ref<GLTFState> p_state) {
	Array scenes;
	const int loaded_scene = 0;
	p_state->json["scene"] = loaded_scene;

	if (p_state->nodes.size()) {
		Dictionary s;
		if (!p_state->scene_name.empty()) {
			s["name"] = p_state->scene_name;
		}

		Array nodes;
		nodes.push_back(0);
		s["nodes"] = nodes;
		scenes.push_back(s);
	}
	p_state->json["scenes"] = scenes;

	return OK;
}

Error GLTFDocument::_parse_json(const String &p_path, Ref<GLTFState> p_state) {
	Error err;
	FileAccessRef file = FileAccess::open(p_path, FileAccess::READ, &err);
	if (!file) {
		return err;
	}

	Vector<uint8_t> array;
	array.resize(file->get_len());
	file->get_buffer(array.ptrw(), array.size());
	String text;
	text.parse_utf8((const char *)array.ptr(), array.size());

	String err_txt;
	int err_line;
	Variant v;
	err = JSON::parse(text, v, err_txt, err_line);
	if (err != OK) {
		_err_print_error("", p_path.utf8().get_data(), err_line, err_txt.utf8().get_data(), ERR_HANDLER_SCRIPT);
		return err;
	}
	p_state->json = v;

	return OK;
}

Error GLTFDocument::_parse_glb(const String &p_path, Ref<GLTFState> p_state) {
	Error err;
	FileAccessRef file = FileAccess::open(p_path, FileAccess::READ, &err);
	if (!file) {
		return err;
	}

	uint32_t magic = file->get_32();
	ERR_FAIL_COND_V(magic != 0x46546C67, ERR_FILE_UNRECOGNIZED); //glTF
	file->get_32(); // version
	file->get_32(); // length

	uint32_t chunk_length = file->get_32();
	uint32_t chunk_type = file->get_32();

	ERR_FAIL_COND_V(chunk_type != 0x4E4F534A, ERR_PARSE_ERROR); //JSON
	Vector<uint8_t> json_data;
	json_data.resize(chunk_length);
	uint32_t len = file->get_buffer(json_data.ptrw(), chunk_length);
	ERR_FAIL_COND_V(len != chunk_length, ERR_FILE_CORRUPT);

	String text;
	text.parse_utf8((const char *)json_data.ptr(), json_data.size());

	String err_txt;
	int err_line;
	Variant v;
	err = JSON::parse(text, v, err_txt, err_line);
	if (err != OK) {
		_err_print_error("", p_path.utf8().get_data(), err_line, err_txt.utf8().get_data(), ERR_HANDLER_SCRIPT);
		return err;
	}

	p_state->json = v;

	//data?

	chunk_length = file->get_32();
	chunk_type = file->get_32();

	if (file->eof_reached()) {
		return OK; //all good
	}

	ERR_FAIL_COND_V(chunk_type != 0x004E4942, ERR_PARSE_ERROR); //BIN

	p_state->glb_data.resize(chunk_length);
	len = file->get_buffer(p_state->glb_data.ptrw(), chunk_length);
	ERR_FAIL_COND_V(len != chunk_length, ERR_FILE_CORRUPT);

	return OK;
}

static Array _vec3_to_arr(const Vector3 &p_vec3) {
	Array array;
	array.resize(3);
	array[0] = p_vec3.x;
	array[1] = p_vec3.y;
	array[2] = p_vec3.z;
	return array;
}

static Vector3 _arr_to_vec3(const Array &p_array) {
	ERR_FAIL_COND_V(p_array.size() != 3, Vector3());
	return Vector3(p_array[0], p_array[1], p_array[2]);
}

static Array _quat_to_array(const Quat &p_quat) {
	Array array;
	array.resize(4);
	array[0] = p_quat.x;
	array[1] = p_quat.y;
	array[2] = p_quat.z;
	array[3] = p_quat.w;
	return array;
}

static Quat _arr_to_quat(const Array &p_array) {
	ERR_FAIL_COND_V(p_array.size() != 4, Quat());
	return Quat(p_array[0], p_array[1], p_array[2], p_array[3]);
}

static Transform _arr_to_xform(const Array &p_array) {
	ERR_FAIL_COND_V(p_array.size() != 16, Transform());

	Transform xform;
	xform.basis.set_axis(Vector3::AXIS_X, Vector3(p_array[0], p_array[1], p_array[2]));
	xform.basis.set_axis(Vector3::AXIS_Y, Vector3(p_array[4], p_array[5], p_array[6]));
	xform.basis.set_axis(Vector3::AXIS_Z, Vector3(p_array[8], p_array[9], p_array[10]));
	xform.set_origin(Vector3(p_array[12], p_array[13], p_array[14]));

	return xform;
}

static Vector<real_t> _xform_to_array(const Transform p_transform) {
	Vector<real_t> array;
	array.resize(16);
	Vector3 axis_x = p_transform.get_basis().get_axis(Vector3::AXIS_X);
	array.write[0] = axis_x.x;
	array.write[1] = axis_x.y;
	array.write[2] = axis_x.z;
	array.write[3] = 0.0f;
	Vector3 axis_y = p_transform.get_basis().get_axis(Vector3::AXIS_Y);
	array.write[4] = axis_y.x;
	array.write[5] = axis_y.y;
	array.write[6] = axis_y.z;
	array.write[7] = 0.0f;
	Vector3 axis_z = p_transform.get_basis().get_axis(Vector3::AXIS_Z);
	array.write[8] = axis_z.x;
	array.write[9] = axis_z.y;
	array.write[10] = axis_z.z;
	array.write[11] = 0.0f;
	Vector3 origin = p_transform.get_origin();
	array.write[12] = origin.x;
	array.write[13] = origin.y;
	array.write[14] = origin.z;
	array.write[15] = 1.0f;
	return array;
}

Error GLTFDocument::_serialize_nodes(Ref<GLTFState> p_state) {
	Array nodes;
	for (int i = 0; i < p_state->nodes.size(); i++) {
		Dictionary node;
		Ref<GLTFNode> gltf_node = p_state->nodes[i];
		Dictionary extensions;
		node["extensions"] = extensions;
		if (!gltf_node->get_name().empty()) {
			node["name"] = gltf_node->get_name();
		}
		if (gltf_node->camera != -1) {
			node["camera"] = gltf_node->camera;
		}
		if (gltf_node->light != -1) {
			Dictionary lights_punctual;
			extensions["KHR_lights_punctual"] = lights_punctual;
			lights_punctual["light"] = gltf_node->light;
		}
		if (gltf_node->mesh != -1) {
			node["mesh"] = gltf_node->mesh;
		}
		if (gltf_node->skin != -1) {
			node["skin"] = gltf_node->skin;
		}
		if (gltf_node->skeleton != -1 && gltf_node->skin < 0) {
		}
		if (gltf_node->xform != Transform()) {
			node["matrix"] = _xform_to_array(gltf_node->xform);
		}

		if (!gltf_node->rotation.is_equal_approx(Quat())) {
			node["rotation"] = _quat_to_array(gltf_node->rotation);
		}

		if (!gltf_node->scale.is_equal_approx(Vector3(1.0f, 1.0f, 1.0f))) {
			node["scale"] = _vec3_to_arr(gltf_node->scale);
		}

		if (!gltf_node->translation.is_zero_approx()) {
			node["translation"] = _vec3_to_arr(gltf_node->translation);
		}
		if (gltf_node->children.size()) {
			Array children;
			for (int j = 0; j < gltf_node->children.size(); j++) {
				children.push_back(gltf_node->children[j]);
			}
			node["children"] = children;
		}
		for (int ext_i = 0; ext_i < document_extensions.size(); ext_i++) {
			Ref<GLTFDocumentExtension> ext = document_extensions[ext_i];
			ERR_CONTINUE(ext.is_null());
			ERR_CONTINUE(!p_state->scene_nodes.find(i));
			Error err = ext->export_node(p_state, gltf_node, node, p_state->scene_nodes[i]);
			ERR_CONTINUE(err != OK);
		}
		nodes.push_back(node);
	}
	p_state->json["nodes"] = nodes;
	return OK;
}

String GLTFDocument::_sanitize_scene_name(Ref<GLTFState> p_state, const String &p_name) {
	if (p_state->use_legacy_names) {
#ifdef MODULE_REGEX_ENABLED
		RegEx regex("([^a-zA-Z0-9_ -]+)");
		String s_name = regex.sub(p_name, "", true);
		return s_name;
#else
		WARN_PRINT("GLTF: Legacy scene names are not supported without the RegEx module. Falling back to new names.");
#endif // MODULE_REGEX_ENABLED
	}
	return p_name.validate_node_name();
}

String GLTFDocument::_legacy_validate_node_name(const String &p_name) {
	String invalid_character = ". : @ / \"";
	String name = p_name;
	Vector<String> chars = invalid_character.split(" ");
	for (int i = 0; i < chars.size(); i++) {
		name = name.replace(chars[i], "");
	}
	return name;
}

String GLTFDocument::_gen_unique_name(Ref<GLTFState> p_state, const String &p_name) {
	const String s_name = _sanitize_scene_name(p_state, p_name);

	String name;
	int index = 1;
	while (true) {
		name = s_name;

		if (index > 1) {
			if (p_state->use_legacy_names) {
				name += " ";
			}
			name += itos(index);
		}
		if (!p_state->unique_names.has(name)) {
			break;
		}
		index++;
	}

	p_state->unique_names.insert(name);

	return name;
}

String GLTFDocument::_sanitize_animation_name(const String &p_name) {
	// Animations disallow the normal node invalid characters as well as  "," and "["
	// (See animation/animation_player.cpp::add_animation)

	// TODO: Consider adding invalid_characters or a validate_animation_name to animation_player to mirror Node.
	String name = p_name.validate_node_name();
	name = name.replace(",", "");
	name = name.replace("[", "");
	return name;
}

String GLTFDocument::_gen_unique_animation_name(Ref<GLTFState> p_state, const String &p_name) {
	const String s_name = _sanitize_animation_name(p_name);

	String name;
	int index = 1;
	while (true) {
		name = s_name;

		if (index > 1) {
			name += itos(index);
		}
		if (!p_state->unique_animation_names.has(name)) {
			break;
		}
		index++;
	}

	p_state->unique_animation_names.insert(name);

	return name;
}

String GLTFDocument::_sanitize_bone_name(Ref<GLTFState> p_state, const String &p_name) {
	if (p_state->use_legacy_names) {
#ifdef MODULE_REGEX_ENABLED
		String name = p_name.camelcase_to_underscore(true);
		RegEx pattern_del("([^a-zA-Z0-9_ ])+");

		name = pattern_del.sub(name, "", true);

		RegEx pattern_nospace(" +");
		name = pattern_nospace.sub(name, "_", true);

		RegEx pattern_multiple("_+");
		name = pattern_multiple.sub(name, "_", true);

		RegEx pattern_padded("0+(\\d+)");
		name = pattern_padded.sub(name, "$1", true);

		return name;
#else
		WARN_PRINT("GLTF: Legacy bone names are not supported without the RegEx module. Falling back to new names.");
#endif // MODULE_REGEX_ENABLED
	}
	String name = p_name;
	name = name.replace(":", "_");
	name = name.replace("/", "_");
	if (name.empty()) {
		name = "bone";
	}
	return name;
}

String GLTFDocument::_gen_unique_bone_name(Ref<GLTFState> p_state, const GLTFSkeletonIndex p_skel_i, const String &p_name) {
	String s_name = _sanitize_bone_name(p_state, p_name);
	String name;
	int index = 1;
	while (true) {
		name = s_name;

		if (index > 1) {
			name += "_" + itos(index);
		}
		if (!p_state->skeletons[p_skel_i]->unique_names.has(name)) {
			break;
		}
		index++;
	}

	p_state->skeletons.write[p_skel_i]->unique_names.insert(name);

	return name;
}

Error GLTFDocument::_parse_scenes(Ref<GLTFState> p_state) {
	ERR_FAIL_COND_V(!p_state->json.has("scenes"), ERR_FILE_CORRUPT);
	const Array &scenes = p_state->json["scenes"];
	int loaded_scene = 0;
	if (p_state->json.has("scene")) {
		loaded_scene = p_state->json["scene"];
	} else {
		WARN_PRINT("The load-time scene is not defined in the glTF2 file. Picking the first scene.");
	}

	if (scenes.size()) {
		ERR_FAIL_COND_V(loaded_scene >= scenes.size(), ERR_FILE_CORRUPT);
		const Dictionary &s = scenes[loaded_scene];
		ERR_FAIL_COND_V(!s.has("nodes"), ERR_UNAVAILABLE);
		const Array &nodes = s["nodes"];
		for (int j = 0; j < nodes.size(); j++) {
			p_state->root_nodes.push_back(nodes[j]);
		}

		if (s.has("name") && !String(s["name"]).empty() && !((String)s["name"]).begins_with("Scene")) {
			p_state->scene_name = s["name"];
		} else {
			p_state->scene_name = p_state->filename;
		}
	}

	return OK;
}

Error GLTFDocument::_parse_nodes(Ref<GLTFState> p_state) {
	ERR_FAIL_COND_V(!p_state->json.has("nodes"), ERR_FILE_CORRUPT);
	const Array &nodes = p_state->json["nodes"];
	for (int i = 0; i < nodes.size(); i++) {
		Ref<GLTFNode> node;
		node.instance();
		const Dictionary &n = nodes[i];

		if (n.has("name")) {
			node->set_name(n["name"]);
		}
		if (n.has("camera")) {
			node->camera = n["camera"];
		}
		if (n.has("mesh")) {
			node->mesh = n["mesh"];
		}
		if (n.has("skin")) {
			node->skin = n["skin"];
		}
		if (n.has("matrix")) {
			node->xform = _arr_to_xform(n["matrix"]);
		} else {
			if (n.has("translation")) {
				node->translation = _arr_to_vec3(n["translation"]);
			}
			if (n.has("rotation")) {
				node->rotation = _arr_to_quat(n["rotation"]);
			}
			if (n.has("scale")) {
				node->scale = _arr_to_vec3(n["scale"]);
			}

			node->xform.basis.set_quat_scale(node->rotation, node->scale);
			node->xform.origin = node->translation;
		}

		if (n.has("extensions")) {
			Dictionary extensions = n["extensions"];
			if (extensions.has("KHR_lights_punctual")) {
				Dictionary lights_punctual = extensions["KHR_lights_punctual"];
				if (lights_punctual.has("light")) {
					GLTFLightIndex light = lights_punctual["light"];
					node->light = light;
				}
			}
			for (int ext_i = 0; ext_i < document_extensions.size(); ext_i++) {
				Ref<GLTFDocumentExtension> ext = document_extensions[ext_i];
				ERR_CONTINUE(ext.is_null());
				Error err = ext->parse_node_extensions(p_state, node, extensions);
				ERR_CONTINUE_MSG(err != OK, "GLTF: Encountered error " + itos(err) + " when parsing node extensions for node " + node->get_name() + " in file " + p_state->filename + ". Continuing.");
			}
		}

		if (n.has("children")) {
			const Array &children = n["children"];
			for (int j = 0; j < children.size(); j++) {
				node->children.push_back(children[j]);
			}
		}

		p_state->nodes.push_back(node);
	}

	// build the hierarchy
	for (GLTFNodeIndex node_i = 0; node_i < p_state->nodes.size(); node_i++) {
		for (int j = 0; j < p_state->nodes[node_i]->children.size(); j++) {
			GLTFNodeIndex child_i = p_state->nodes[node_i]->children[j];

			ERR_FAIL_INDEX_V(child_i, p_state->nodes.size(), ERR_FILE_CORRUPT);
			ERR_CONTINUE(p_state->nodes[child_i]->parent != -1); //node already has a parent, wtf.

			p_state->nodes.write[child_i]->parent = node_i;
		}
	}

	_compute_node_heights(p_state);

	return OK;
}

void GLTFDocument::_compute_node_heights(Ref<GLTFState> p_state) {
	p_state->root_nodes.clear();
	for (GLTFNodeIndex node_i = 0; node_i < p_state->nodes.size(); ++node_i) {
		Ref<GLTFNode> node = p_state->nodes[node_i];
		node->height = 0;

		GLTFNodeIndex current_i = node_i;
		while (current_i >= 0) {
			const GLTFNodeIndex parent_i = p_state->nodes[current_i]->parent;
			if (parent_i >= 0) {
				++node->height;
			}
			current_i = parent_i;
		}

		if (node->height == 0) {
			p_state->root_nodes.push_back(node_i);
		}
	}
}

static Vector<uint8_t> _parse_base64_uri(const String &uri) {
	int start = uri.find(",");
	ERR_FAIL_COND_V(start == -1, Vector<uint8_t>());

	CharString substr = uri.right(start + 1).ascii();

	int strlen = substr.length();

	Vector<uint8_t> buf;
	buf.resize(strlen / 4 * 3 + 1 + 1);

	size_t len = 0;
	ERR_FAIL_COND_V(CryptoCore::b64_decode(buf.ptrw(), buf.size(), &len, (unsigned char *)substr.get_data(), strlen) != OK, Vector<uint8_t>());

	buf.resize(len);

	return buf;
}
Error GLTFDocument::_encode_buffer_glb(Ref<GLTFState> p_state, const String &p_path) {
	print_verbose("glTF: Total buffers: " + itos(p_state->buffers.size()));

	if (!p_state->buffers.size()) {
		return OK;
	}
	Array buffers;
	if (p_state->buffers.size()) {
		Vector<uint8_t> buffer_data = p_state->buffers[0];
		Dictionary gltf_buffer;

		gltf_buffer["byteLength"] = buffer_data.size();
		buffers.push_back(gltf_buffer);
	}

	for (GLTFBufferIndex i = 1; i < p_state->buffers.size() - 1; i++) {
		Vector<uint8_t> buffer_data = p_state->buffers[i];
		Dictionary gltf_buffer;
		String filename = p_path.get_basename().get_file() + itos(i) + ".bin";
		String path = p_path.get_base_dir() + "/" + filename;
		Error err;
		FileAccessRef file = FileAccess::open(path, FileAccess::WRITE, &err);
		if (!file) {
			return err;
		}
		if (buffer_data.size() == 0) {
			return OK;
		}
		file->create(FileAccess::ACCESS_RESOURCES);
		file->store_buffer(buffer_data.ptr(), buffer_data.size());
		file->close();
		gltf_buffer["uri"] = filename;
		gltf_buffer["byteLength"] = buffer_data.size();
		buffers.push_back(gltf_buffer);
	}
	if (!buffers.size()) {
		return OK;
	}
	p_state->json["buffers"] = buffers;

	return OK;
}

Error GLTFDocument::_encode_buffer_bins(Ref<GLTFState> p_state, const String &p_path) {
	print_verbose("glTF: Total buffers: " + itos(p_state->buffers.size()));

	if (!p_state->buffers.size()) {
		return OK;
	}
	Array buffers;

	for (GLTFBufferIndex i = 0; i < p_state->buffers.size(); i++) {
		Vector<uint8_t> buffer_data = p_state->buffers[i];
		Dictionary gltf_buffer;
		String filename = p_path.get_basename().get_file() + itos(i) + ".bin";
		String path = p_path.get_base_dir() + "/" + filename;
		Error err;
		FileAccessRef file = FileAccess::open(path, FileAccess::WRITE, &err);
		if (!file) {
			return err;
		}
		if (buffer_data.size() == 0) {
			return OK;
		}
		file->create(FileAccess::ACCESS_RESOURCES);
		file->store_buffer(buffer_data.ptr(), buffer_data.size());
		file->close();
		gltf_buffer["uri"] = filename;
		gltf_buffer["byteLength"] = buffer_data.size();
		buffers.push_back(gltf_buffer);
	}
	p_state->json["buffers"] = buffers;

	return OK;
}

Error GLTFDocument::_parse_buffers(Ref<GLTFState> p_state, const String &p_base_path) {
	if (!p_state->json.has("buffers")) {
		return OK;
	}

	const Array &buffers = p_state->json["buffers"];
	for (GLTFBufferIndex i = 0; i < buffers.size(); i++) {
		if (i == 0 && p_state->glb_data.size()) {
			p_state->buffers.push_back(p_state->glb_data);

		} else {
			const Dictionary &buffer = buffers[i];
			if (buffer.has("uri")) {
				Vector<uint8_t> buffer_data;
				String uri = buffer["uri"];

				if (uri.begins_with("data:")) { // Embedded data using base64.
					// Validate data MIME types and throw an error if it's one we don't know/support.
					if (!uri.begins_with("data:application/octet-stream;base64") &&
							!uri.begins_with("data:application/gltf-buffer;base64")) {
						ERR_PRINT("glTF: Got buffer with an unknown URI data type: " + uri);
					}
					buffer_data = _parse_base64_uri(uri);
				} else { // Relative path to an external image file.
					uri = uri.http_unescape();
					uri = p_base_path.plus_file(uri).replace("\\", "/"); // Fix for Windows.
					buffer_data = FileAccess::get_file_as_array(uri);
					ERR_FAIL_COND_V_MSG(buffer.size() == 0, ERR_PARSE_ERROR, "glTF: Couldn't load binary file as an array: " + uri);
				}

				ERR_FAIL_COND_V(!buffer.has("byteLength"), ERR_PARSE_ERROR);
				int byteLength = buffer["byteLength"];
				ERR_FAIL_COND_V(byteLength < buffer_data.size(), ERR_PARSE_ERROR);
				p_state->buffers.push_back(buffer_data);
			}
		}
	}

	print_verbose("glTF: Total buffers: " + itos(p_state->buffers.size()));

	return OK;
}

Error GLTFDocument::_encode_buffer_views(Ref<GLTFState> p_state) {
	Array buffers;
	for (GLTFBufferViewIndex i = 0; i < p_state->buffer_views.size(); i++) {
		Dictionary d;

		Ref<GLTFBufferView> buffer_view = p_state->buffer_views[i];

		d["buffer"] = buffer_view->buffer;
		d["byteLength"] = buffer_view->byte_length;

		d["byteOffset"] = buffer_view->byte_offset;

		if (buffer_view->byte_stride != -1) {
			d["byteStride"] = buffer_view->byte_stride;
		}

		// TODO Sparse
		// d["target"] = buffer_view->indices;

		ERR_FAIL_COND_V(!d.has("buffer"), ERR_INVALID_DATA);
		ERR_FAIL_COND_V(!d.has("byteLength"), ERR_INVALID_DATA);
		buffers.push_back(d);
	}
	print_verbose("glTF: Total buffer views: " + itos(p_state->buffer_views.size()));
	if (!buffers.size()) {
		return OK;
	}
	p_state->json["bufferViews"] = buffers;
	return OK;
}

Error GLTFDocument::_parse_buffer_views(Ref<GLTFState> p_state) {
	if (!p_state->json.has("bufferViews")) {
		return OK;
	}
	const Array &buffers = p_state->json["bufferViews"];
	for (GLTFBufferViewIndex i = 0; i < buffers.size(); i++) {
		const Dictionary &d = buffers[i];

		Ref<GLTFBufferView> buffer_view;
		buffer_view.instance();

		ERR_FAIL_COND_V(!d.has("buffer"), ERR_PARSE_ERROR);
		buffer_view->buffer = d["buffer"];
		ERR_FAIL_COND_V(!d.has("byteLength"), ERR_PARSE_ERROR);
		buffer_view->byte_length = d["byteLength"];

		if (d.has("byteOffset")) {
			buffer_view->byte_offset = d["byteOffset"];
		}

		if (d.has("byteStride")) {
			buffer_view->byte_stride = d["byteStride"];
		}

		if (d.has("target")) {
			const int target = d["target"];
			buffer_view->indices = target == GLTFDocument::ELEMENT_ARRAY_BUFFER;
		}

		p_state->buffer_views.push_back(buffer_view);
	}

	print_verbose("glTF: Total buffer views: " + itos(p_state->buffer_views.size()));

	return OK;
}

Error GLTFDocument::_encode_accessors(Ref<GLTFState> p_state) {
	Array accessors;
	for (GLTFAccessorIndex i = 0; i < p_state->accessors.size(); i++) {
		Dictionary d;

		Ref<GLTFAccessor> accessor = p_state->accessors[i];
		d["componentType"] = accessor->component_type;
		d["count"] = accessor->count;
		d["type"] = _get_accessor_type_name(accessor->type);
		d["byteOffset"] = accessor->byte_offset;
		d["normalized"] = accessor->normalized;
		Array max;
		max.resize(accessor->max.size());
		for (int32_t max_i = 0; max_i < max.size(); max_i++) {
			max[max_i] = accessor->max[max_i];
		}
		d["max"] = max;
		Array min;
		min.resize(accessor->min.size());
		for (int32_t min_i = 0; min_i < min.size(); min_i++) {
			min[min_i] = accessor->min[min_i];
		}
		d["min"] = min;
		d["bufferView"] = accessor->buffer_view; //optional because it may be sparse...

		// Dictionary s;
		// s["count"] = accessor->sparse_count;
		// ERR_FAIL_COND_V(!s.has("count"), ERR_PARSE_ERROR);

		// s["indices"] = accessor->sparse_accessors;
		// ERR_FAIL_COND_V(!s.has("indices"), ERR_PARSE_ERROR);

		// Dictionary si;

		// si["bufferView"] = accessor->sparse_indices_buffer_view;

		// ERR_FAIL_COND_V(!si.has("bufferView"), ERR_PARSE_ERROR);
		// si["componentType"] = accessor->sparse_indices_component_type;

		// if (si.has("byteOffset")) {
		// 	si["byteOffset"] = accessor->sparse_indices_byte_offset;
		// }

		// ERR_FAIL_COND_V(!si.has("componentType"), ERR_PARSE_ERROR);
		// s["indices"] = si;
		// Dictionary sv;

		// sv["bufferView"] = accessor->sparse_values_buffer_view;
		// if (sv.has("byteOffset")) {
		// 	sv["byteOffset"] = accessor->sparse_values_byte_offset;
		// }
		// ERR_FAIL_COND_V(!sv.has("bufferView"), ERR_PARSE_ERROR);
		// s["values"] = sv;
		// ERR_FAIL_COND_V(!s.has("values"), ERR_PARSE_ERROR);
		// d["sparse"] = s;
		accessors.push_back(d);
	}

	if (!accessors.size()) {
		return OK;
	}
	p_state->json["accessors"] = accessors;
	ERR_FAIL_COND_V(!p_state->json.has("accessors"), ERR_FILE_CORRUPT);
	print_verbose("glTF: Total accessors: " + itos(p_state->accessors.size()));

	return OK;
}

String GLTFDocument::_get_accessor_type_name(const GLTFType p_type) {
	if (p_type == GLTFType::TYPE_SCALAR) {
		return "SCALAR";
	}
	if (p_type == GLTFType::TYPE_VEC2) {
		return "VEC2";
	}
	if (p_type == GLTFType::TYPE_VEC3) {
		return "VEC3";
	}
	if (p_type == GLTFType::TYPE_VEC4) {
		return "VEC4";
	}

	if (p_type == GLTFType::TYPE_MAT2) {
		return "MAT2";
	}
	if (p_type == GLTFType::TYPE_MAT3) {
		return "MAT3";
	}
	if (p_type == GLTFType::TYPE_MAT4) {
		return "MAT4";
	}
	ERR_FAIL_V("SCALAR");
}

GLTFType GLTFDocument::_get_type_from_str(const String &p_string) {
	if (p_string == "SCALAR") {
		return GLTFType::TYPE_SCALAR;
	}

	if (p_string == "VEC2") {
		return GLTFType::TYPE_VEC2;
	}
	if (p_string == "VEC3") {
		return GLTFType::TYPE_VEC3;
	}
	if (p_string == "VEC4") {
		return GLTFType::TYPE_VEC4;
	}

	if (p_string == "MAT2") {
		return GLTFType::TYPE_MAT2;
	}
	if (p_string == "MAT3") {
		return GLTFType::TYPE_MAT3;
	}
	if (p_string == "MAT4") {
		return GLTFType::TYPE_MAT4;
	}

	ERR_FAIL_V(GLTFType::TYPE_SCALAR);
}

Error GLTFDocument::_parse_accessors(Ref<GLTFState> p_state) {
	if (!p_state->json.has("accessors")) {
		return OK;
	}
	const Array &accessors = p_state->json["accessors"];
	for (GLTFAccessorIndex i = 0; i < accessors.size(); i++) {
		const Dictionary &d = accessors[i];

		Ref<GLTFAccessor> accessor;
		accessor.instance();

		ERR_FAIL_COND_V(!d.has("componentType"), ERR_PARSE_ERROR);
		accessor->component_type = d["componentType"];
		ERR_FAIL_COND_V(!d.has("count"), ERR_PARSE_ERROR);
		accessor->count = d["count"];
		ERR_FAIL_COND_V(!d.has("type"), ERR_PARSE_ERROR);
		accessor->type = _get_type_from_str(d["type"]);

		if (d.has("bufferView")) {
			accessor->buffer_view = d["bufferView"]; //optional because it may be sparse...
		}

		if (d.has("byteOffset")) {
			accessor->byte_offset = d["byteOffset"];
		}

		if (d.has("normalized")) {
			accessor->normalized = d["normalized"];
		}

		if (d.has("max")) {
			Array max = d["max"];
			accessor->max.resize(max.size());
			PoolVector<float>::Write max_write = accessor->max.write();
			for (int32_t max_i = 0; max_i < accessor->max.size(); max_i++) {
				max_write[max_i] = max[max_i];
			}
		}

		if (d.has("min")) {
			Array min = d["min"];
			accessor->min.resize(min.size());
			PoolVector<float>::Write min_write = accessor->min.write();
			for (int32_t min_i = 0; min_i < accessor->min.size(); min_i++) {
				min_write[min_i] = min[min_i];
			}
		}

		if (d.has("sparse")) {
			//eeh..

			const Dictionary &s = d["sparse"];

			ERR_FAIL_COND_V(!s.has("count"), ERR_PARSE_ERROR);
			accessor->sparse_count = s["count"];
			ERR_FAIL_COND_V(!s.has("indices"), ERR_PARSE_ERROR);
			const Dictionary &si = s["indices"];

			ERR_FAIL_COND_V(!si.has("bufferView"), ERR_PARSE_ERROR);
			accessor->sparse_indices_buffer_view = si["bufferView"];
			ERR_FAIL_COND_V(!si.has("componentType"), ERR_PARSE_ERROR);
			accessor->sparse_indices_component_type = si["componentType"];

			if (si.has("byteOffset")) {
				accessor->sparse_indices_byte_offset = si["byteOffset"];
			}

			ERR_FAIL_COND_V(!s.has("values"), ERR_PARSE_ERROR);
			const Dictionary &sv = s["values"];

			ERR_FAIL_COND_V(!sv.has("bufferView"), ERR_PARSE_ERROR);
			accessor->sparse_values_buffer_view = sv["bufferView"];
			if (sv.has("byteOffset")) {
				accessor->sparse_values_byte_offset = sv["byteOffset"];
			}
		}

		p_state->accessors.push_back(accessor);
	}

	print_verbose("glTF: Total accessors: " + itos(p_state->accessors.size()));

	return OK;
}

double GLTFDocument::_filter_number(double p_float) {
	if (Math::is_nan(p_float)) {
		return 0.0f;
	}
	return p_float;
}

String GLTFDocument::_get_component_type_name(const uint32_t p_component) {
	switch (p_component) {
		case GLTFDocument::COMPONENT_TYPE_BYTE:
			return "Byte";
		case GLTFDocument::COMPONENT_TYPE_UNSIGNED_BYTE:
			return "UByte";
		case GLTFDocument::COMPONENT_TYPE_SHORT:
			return "Short";
		case GLTFDocument::COMPONENT_TYPE_UNSIGNED_SHORT:
			return "UShort";
		case GLTFDocument::COMPONENT_TYPE_INT:
			return "Int";
		case GLTFDocument::COMPONENT_TYPE_FLOAT:
			return "Float";
	}

	return "<Error>";
}

String GLTFDocument::_get_type_name(const GLTFType p_component) {
	static const char *names[] = {
		"float",
		"vec2",
		"vec3",
		"vec4",
		"mat2",
		"mat3",
		"mat4"
	};

	return names[p_component];
}

Error GLTFDocument::_encode_buffer_view(Ref<GLTFState> p_state, const double *p_src, const int p_count, const GLTFType p_type, const int p_component_type, const bool p_normalized, const int p_byte_offset, const bool p_for_vertex, GLTFBufferViewIndex &r_accessor) {
	const int component_count_for_type[7] = {
		1, 2, 3, 4, 4, 9, 16
	};

	const int component_count = component_count_for_type[p_type];
	const int component_size = _get_component_type_size(p_component_type);
	ERR_FAIL_COND_V(component_size == 0, FAILED);

	int skip_every = 0;
	int skip_bytes = 0;
	//special case of alignments, as described in spec
	switch (p_component_type) {
		case COMPONENT_TYPE_BYTE:
		case COMPONENT_TYPE_UNSIGNED_BYTE: {
			if (p_type == TYPE_MAT2) {
				skip_every = 2;
				skip_bytes = 2;
			}
			if (p_type == TYPE_MAT3) {
				skip_every = 3;
				skip_bytes = 1;
			}
		} break;
		case COMPONENT_TYPE_SHORT:
		case COMPONENT_TYPE_UNSIGNED_SHORT: {
			if (p_type == TYPE_MAT3) {
				skip_every = 6;
				skip_bytes = 4;
			}
		} break;
		default: {
		}
	}

	Ref<GLTFBufferView> bv;
	bv.instance();
	const uint32_t offset = bv->byte_offset = p_byte_offset;
	Vector<uint8_t> &gltf_buffer = p_state->buffers.write[0];

	int stride = _get_component_type_size(p_component_type);
	if (p_for_vertex && stride % 4) {
		stride += 4 - (stride % 4); //according to spec must be multiple of 4
	}
	//use to debug
	print_verbose("glTF: encoding type " + _get_type_name(p_type) + " component type: " + _get_component_type_name(p_component_type) + " stride: " + itos(stride) + " amount " + itos(p_count));

	print_verbose("glTF: encoding accessor offset " + itos(p_byte_offset) + " view offset: " + itos(bv->byte_offset) + " total buffer len: " + itos(gltf_buffer.size()) + " view len " + itos(bv->byte_length));

	const int buffer_end = (stride * (p_count - 1)) + _get_component_type_size(p_component_type);
	// TODO define bv->byte_stride
	bv->byte_offset = gltf_buffer.size();

	switch (p_component_type) {
		case COMPONENT_TYPE_BYTE: {
			Vector<int8_t> buffer;
			buffer.resize(p_count * component_count);
			int32_t dst_i = 0;
			for (int i = 0; i < p_count; i++) {
				for (int j = 0; j < component_count; j++) {
					if (skip_every && j > 0 && (j % skip_every) == 0) {
						dst_i += skip_bytes;
					}
					double d = *p_src;
					if (p_normalized) {
						buffer.write[dst_i] = d * 128.0;
					} else {
						buffer.write[dst_i] = d;
					}
					p_src++;
					dst_i++;
				}
			}
			int64_t old_size = gltf_buffer.size();
			gltf_buffer.resize(old_size + (buffer.size() * sizeof(int8_t)));
			memcpy(gltf_buffer.ptrw() + old_size, buffer.ptrw(), buffer.size() * sizeof(int8_t));
			bv->byte_length = buffer.size() * sizeof(int8_t);
		} break;
		case COMPONENT_TYPE_UNSIGNED_BYTE: {
			Vector<uint8_t> buffer;
			buffer.resize(p_count * component_count);
			int32_t dst_i = 0;
			for (int i = 0; i < p_count; i++) {
				for (int j = 0; j < component_count; j++) {
					if (skip_every && j > 0 && (j % skip_every) == 0) {
						dst_i += skip_bytes;
					}
					double d = *p_src;
					if (p_normalized) {
						buffer.write[dst_i] = d * 255.0;
					} else {
						buffer.write[dst_i] = d;
					}
					p_src++;
					dst_i++;
				}
			}
			gltf_buffer.append_array(buffer);
			bv->byte_length = buffer.size() * sizeof(uint8_t);
		} break;
		case COMPONENT_TYPE_SHORT: {
			Vector<int16_t> buffer;
			buffer.resize(p_count * component_count);
			int32_t dst_i = 0;
			for (int i = 0; i < p_count; i++) {
				for (int j = 0; j < component_count; j++) {
					if (skip_every && j > 0 && (j % skip_every) == 0) {
						dst_i += skip_bytes;
					}
					double d = *p_src;
					if (p_normalized) {
						buffer.write[dst_i] = d * 32768.0;
					} else {
						buffer.write[dst_i] = d;
					}
					p_src++;
					dst_i++;
				}
			}
			int64_t old_size = gltf_buffer.size();
			gltf_buffer.resize(old_size + (buffer.size() * sizeof(int16_t)));
			memcpy(gltf_buffer.ptrw() + old_size, buffer.ptrw(), buffer.size() * sizeof(int16_t));
			bv->byte_length = buffer.size() * sizeof(int16_t);
		} break;
		case COMPONENT_TYPE_UNSIGNED_SHORT: {
			Vector<uint16_t> buffer;
			buffer.resize(p_count * component_count);
			int32_t dst_i = 0;
			for (int i = 0; i < p_count; i++) {
				for (int j = 0; j < component_count; j++) {
					if (skip_every && j > 0 && (j % skip_every) == 0) {
						dst_i += skip_bytes;
					}
					double d = *p_src;
					if (p_normalized) {
						buffer.write[dst_i] = d * 65535.0;
					} else {
						buffer.write[dst_i] = d;
					}
					p_src++;
					dst_i++;
				}
			}
			int64_t old_size = gltf_buffer.size();
			gltf_buffer.resize(old_size + (buffer.size() * sizeof(uint16_t)));
			memcpy(gltf_buffer.ptrw() + old_size, buffer.ptrw(), buffer.size() * sizeof(uint16_t));
			bv->byte_length = buffer.size() * sizeof(uint16_t);
		} break;
		case COMPONENT_TYPE_INT: {
			Vector<int> buffer;
			buffer.resize(p_count * component_count);
			int32_t dst_i = 0;
			for (int i = 0; i < p_count; i++) {
				for (int j = 0; j < component_count; j++) {
					if (skip_every && j > 0 && (j % skip_every) == 0) {
						dst_i += skip_bytes;
					}
					double d = *p_src;
					buffer.write[dst_i] = d;
					p_src++;
					dst_i++;
				}
			}
			int64_t old_size = gltf_buffer.size();
			gltf_buffer.resize(old_size + (buffer.size() * sizeof(int32_t)));
			memcpy(gltf_buffer.ptrw() + old_size, buffer.ptrw(), buffer.size() * sizeof(int32_t));
			bv->byte_length = buffer.size() * sizeof(int32_t);
		} break;
		case COMPONENT_TYPE_FLOAT: {
			Vector<float> buffer;
			buffer.resize(p_count * component_count);
			int32_t dst_i = 0;
			for (int i = 0; i < p_count; i++) {
				for (int j = 0; j < component_count; j++) {
					if (skip_every && j > 0 && (j % skip_every) == 0) {
						dst_i += skip_bytes;
					}
					double d = *p_src;
					buffer.write[dst_i] = d;
					p_src++;
					dst_i++;
				}
			}
			int64_t old_size = gltf_buffer.size();
			gltf_buffer.resize(old_size + (buffer.size() * sizeof(float)));
			memcpy(gltf_buffer.ptrw() + old_size, buffer.ptrw(), buffer.size() * sizeof(float));
			bv->byte_length = buffer.size() * sizeof(float);
		} break;
	}
	ERR_FAIL_COND_V(buffer_end > bv->byte_length, ERR_INVALID_DATA);

	ERR_FAIL_COND_V((int)(offset + buffer_end) > gltf_buffer.size(), ERR_INVALID_DATA);
	r_accessor = bv->buffer = p_state->buffer_views.size();
	p_state->buffer_views.push_back(bv);
	return OK;
}

Error GLTFDocument::_decode_buffer_view(Ref<GLTFState> p_state, double *p_dst, const GLTFBufferViewIndex p_buffer_view, const int p_skip_every, const int p_skip_bytes, const int p_element_size, const int p_count, const GLTFType p_type, const int p_component_count, const int p_component_type, const int p_component_size, const bool p_normalized, const int p_byte_offset, const bool p_for_vertex) {
	const Ref<GLTFBufferView> bv = p_state->buffer_views[p_buffer_view];

	int stride = p_element_size;
	if (bv->byte_stride != -1) {
		stride = bv->byte_stride;
	}
	if (p_for_vertex && stride % 4) {
		stride += 4 - (stride % 4); //according to spec must be multiple of 4
	}

	ERR_FAIL_INDEX_V(bv->buffer, p_state->buffers.size(), ERR_PARSE_ERROR);

	const uint32_t offset = bv->byte_offset + p_byte_offset;
	Vector<uint8_t> buffer = p_state->buffers[bv->buffer]; //copy on write, so no performance hit
	const uint8_t *bufptr = buffer.ptr();

	//use to debug
	print_verbose("glTF: type " + _get_type_name(p_type) + " component type: " + _get_component_type_name(p_component_type) + " stride: " + itos(stride) + " amount " + itos(p_count));
	print_verbose("glTF: accessor offset " + itos(p_byte_offset) + " view offset: " + itos(bv->byte_offset) + " total buffer len: " + itos(buffer.size()) + " view len " + itos(bv->byte_length));

	const int buffer_end = (stride * (p_count - 1)) + p_element_size;
	ERR_FAIL_COND_V(buffer_end > bv->byte_length, ERR_PARSE_ERROR);

	ERR_FAIL_COND_V((int)(offset + buffer_end) > buffer.size(), ERR_PARSE_ERROR);

	//fill everything as doubles

	for (int i = 0; i < p_count; i++) {
		const uint8_t *src = &bufptr[offset + i * stride];

		for (int j = 0; j < p_component_count; j++) {
			if (p_skip_every && j > 0 && (j % p_skip_every) == 0) {
				src += p_skip_bytes;
			}

			double d = 0;

			switch (p_component_type) {
				case COMPONENT_TYPE_BYTE: {
					int8_t b = int8_t(*src);
					if (p_normalized) {
						d = (double(b) / 128.0);
					} else {
						d = double(b);
					}
				} break;
				case COMPONENT_TYPE_UNSIGNED_BYTE: {
					uint8_t b = *src;
					if (p_normalized) {
						d = (double(b) / 255.0);
					} else {
						d = double(b);
					}
				} break;
				case COMPONENT_TYPE_SHORT: {
					int16_t s = *(int16_t *)src;
					if (p_normalized) {
						d = (double(s) / 32768.0);
					} else {
						d = double(s);
					}
				} break;
				case COMPONENT_TYPE_UNSIGNED_SHORT: {
					uint16_t s = *(uint16_t *)src;
					if (p_normalized) {
						d = (double(s) / 65535.0);
					} else {
						d = double(s);
					}
				} break;
				case COMPONENT_TYPE_INT: {
					d = *(int *)src;
				} break;
				case COMPONENT_TYPE_FLOAT: {
					d = *(float *)src;
				} break;
			}

			*p_dst++ = d;
			src += p_component_size;
		}
	}

	return OK;
}

int GLTFDocument::_get_component_type_size(const int p_component_type) {
	switch (p_component_type) {
		case COMPONENT_TYPE_BYTE:
		case COMPONENT_TYPE_UNSIGNED_BYTE:
			return 1;
			break;
		case COMPONENT_TYPE_SHORT:
		case COMPONENT_TYPE_UNSIGNED_SHORT:
			return 2;
			break;
		case COMPONENT_TYPE_INT:
		case COMPONENT_TYPE_FLOAT:
			return 4;
			break;
		default: {
			ERR_FAIL_V(0);
		}
	}
	return 0;
}

Vector<double> GLTFDocument::_decode_accessor(Ref<GLTFState> p_state, const GLTFAccessorIndex p_accessor, const bool p_for_vertex) {
	//spec, for reference:
	//https://github.com/KhronosGroup/glTF/tree/master/specification/2.0#data-alignment

	ERR_FAIL_INDEX_V(p_accessor, p_state->accessors.size(), Vector<double>());

	const Ref<GLTFAccessor> a = p_state->accessors[p_accessor];

	const int component_count_for_type[7] = {
		1, 2, 3, 4, 4, 9, 16
	};

	const int component_count = component_count_for_type[a->type];
	const int component_size = _get_component_type_size(a->component_type);
	ERR_FAIL_COND_V(component_size == 0, Vector<double>());
	int element_size = component_count * component_size;

	int skip_every = 0;
	int skip_bytes = 0;
	//special case of alignments, as described in spec
	switch (a->component_type) {
		case COMPONENT_TYPE_BYTE:
		case COMPONENT_TYPE_UNSIGNED_BYTE: {
			if (a->type == TYPE_MAT2) {
				skip_every = 2;
				skip_bytes = 2;
				element_size = 8; //override for this case
			}
			if (a->type == TYPE_MAT3) {
				skip_every = 3;
				skip_bytes = 1;
				element_size = 12; //override for this case
			}
		} break;
		case COMPONENT_TYPE_SHORT:
		case COMPONENT_TYPE_UNSIGNED_SHORT: {
			if (a->type == TYPE_MAT3) {
				skip_every = 6;
				skip_bytes = 4;
				element_size = 16; //override for this case
			}
		} break;
		default: {
		}
	}

	Vector<double> dst_buffer;
	dst_buffer.resize(component_count * a->count);
	double *dst = dst_buffer.ptrw();

	if (a->buffer_view >= 0) {
		ERR_FAIL_INDEX_V(a->buffer_view, p_state->buffer_views.size(), Vector<double>());

		const Error err = _decode_buffer_view(p_state, dst, a->buffer_view, skip_every, skip_bytes, element_size, a->count, a->type, component_count, a->component_type, component_size, a->normalized, a->byte_offset, p_for_vertex);
		if (err != OK) {
			return Vector<double>();
		}
	} else {
		//fill with zeros, as bufferview is not defined.
		for (int i = 0; i < (a->count * component_count); i++) {
			dst_buffer.write[i] = 0;
		}
	}

	if (a->sparse_count > 0) {
		// I could not find any file using this, so this code is so far untested
		Vector<double> indices;
		indices.resize(a->sparse_count);
		const int indices_component_size = _get_component_type_size(a->sparse_indices_component_type);

		Error err = _decode_buffer_view(p_state, indices.ptrw(), a->sparse_indices_buffer_view, 0, 0, indices_component_size, a->sparse_count, TYPE_SCALAR, 1, a->sparse_indices_component_type, indices_component_size, false, a->sparse_indices_byte_offset, false);
		if (err != OK) {
			return Vector<double>();
		}

		Vector<double> data;
		data.resize(component_count * a->sparse_count);
		err = _decode_buffer_view(p_state, data.ptrw(), a->sparse_values_buffer_view, skip_every, skip_bytes, element_size, a->sparse_count, a->type, component_count, a->component_type, component_size, a->normalized, a->sparse_values_byte_offset, p_for_vertex);
		if (err != OK) {
			return Vector<double>();
		}

		for (int i = 0; i < indices.size(); i++) {
			const int write_offset = int(indices[i]) * component_count;

			for (int j = 0; j < component_count; j++) {
				dst[write_offset + j] = data[i * component_count + j];
			}
		}
	}

	return dst_buffer;
}

GLTFAccessorIndex GLTFDocument::_encode_accessor_as_ints(Ref<GLTFState> p_state, const Vector<int32_t> p_attribs, const bool p_for_vertex) {
	if (p_attribs.size() == 0) {
		return -1;
	}
	const int element_count = 1;
	const int ret_size = p_attribs.size();
	Vector<double> attribs;
	attribs.resize(ret_size);
	Vector<double> type_max;
	type_max.resize(element_count);
	Vector<double> type_min;
	type_min.resize(element_count);
	for (int i = 0; i < p_attribs.size(); i++) {
		attribs.write[i] = Math::stepify(p_attribs[i], 1.0);
		if (i == 0) {
			for (int32_t type_i = 0; type_i < element_count; type_i++) {
				type_max.write[type_i] = attribs[(i * element_count) + type_i];
				type_min.write[type_i] = attribs[(i * element_count) + type_i];
			}
		}
		for (int32_t type_i = 0; type_i < element_count; type_i++) {
			type_max.write[type_i] = MAX(attribs[(i * element_count) + type_i], type_max[type_i]);
			type_min.write[type_i] = MIN(attribs[(i * element_count) + type_i], type_min[type_i]);
			type_max.write[type_i] = _filter_number(type_max.write[type_i]);
			type_min.write[type_i] = _filter_number(type_min.write[type_i]);
		}
	}

	ERR_FAIL_COND_V(attribs.size() == 0, -1);

	Ref<GLTFAccessor> accessor;
	accessor.instance();
	GLTFBufferIndex buffer_view_i;
	int64_t size = p_state->buffers[0].size();
	const GLTFType type = GLTFType::TYPE_SCALAR;
	const int component_type = GLTFDocument::COMPONENT_TYPE_INT;

	PoolVector<float> max;
	max.resize(type_max.size());
	PoolVector<float>::Write write_max = max.write();
	for (int32_t max_i = 0; max_i < max.size(); max_i++) {
		write_max[max_i] = type_max[max_i];
	}
	accessor->max = max;
	PoolVector<float> min;
	min.resize(type_min.size());
	PoolVector<float>::Write write_min = min.write();
	for (int32_t min_i = 0; min_i < min.size(); min_i++) {
		write_min[min_i] = type_min[min_i];
	}
	accessor->min = min;
	accessor->normalized = false;
	accessor->count = ret_size;
	accessor->type = type;
	accessor->component_type = component_type;
	accessor->byte_offset = 0;
	Error err = _encode_buffer_view(p_state, attribs.ptr(), attribs.size(), type, component_type, accessor->normalized, size, p_for_vertex, buffer_view_i);
	if (err != OK) {
		return -1;
	}
	accessor->buffer_view = buffer_view_i;
	p_state->accessors.push_back(accessor);
	return p_state->accessors.size() - 1;
}

Vector<int> GLTFDocument::_decode_accessor_as_ints(Ref<GLTFState> p_state, const GLTFAccessorIndex p_accessor, const bool p_for_vertex) {
	const Vector<double> attribs = _decode_accessor(p_state, p_accessor, p_for_vertex);
	Vector<int> ret;

	if (attribs.size() == 0) {
		return ret;
	}

	const double *attribs_ptr = attribs.ptr();
	const int ret_size = attribs.size();
	ret.resize(ret_size);
	{
		for (int i = 0; i < ret_size; i++) {
			ret.write[i] = int(attribs_ptr[i]);
		}
	}
	return ret;
}

Vector<float> GLTFDocument::_decode_accessor_as_floats(Ref<GLTFState> p_state, const GLTFAccessorIndex p_accessor, const bool p_for_vertex) {
	const Vector<double> attribs = _decode_accessor(p_state, p_accessor, p_for_vertex);
	Vector<float> ret;

	if (attribs.size() == 0) {
		return ret;
	}

	const double *attribs_ptr = attribs.ptr();
	const int ret_size = attribs.size();
	ret.resize(ret_size);
	{
		for (int i = 0; i < ret_size; i++) {
			ret.write[i] = float(attribs_ptr[i]);
		}
	}
	return ret;
}

GLTFAccessorIndex GLTFDocument::_encode_accessor_as_vec2(Ref<GLTFState> p_state, const Vector<Vector2> p_attribs, const bool p_for_vertex) {
	if (p_attribs.size() == 0) {
		return -1;
	}
	const int element_count = 2;

	const int ret_size = p_attribs.size() * element_count;
	Vector<double> attribs;
	attribs.resize(ret_size);
	Vector<double> type_max;
	type_max.resize(element_count);
	Vector<double> type_min;
	type_min.resize(element_count);

	for (int i = 0; i < p_attribs.size(); i++) {
		Vector2 attrib = p_attribs[i];
		attribs.write[(i * element_count) + 0] = Math::stepify(attrib.x, CMP_NORMALIZE_TOLERANCE);
		attribs.write[(i * element_count) + 1] = Math::stepify(attrib.y, CMP_NORMALIZE_TOLERANCE);
		_calc_accessor_min_max(i, element_count, type_max, attribs, type_min);
	}

	ERR_FAIL_COND_V(attribs.size() % element_count != 0, -1);

	Ref<GLTFAccessor> accessor;
	accessor.instance();
	GLTFBufferIndex buffer_view_i;
	int64_t size = p_state->buffers[0].size();
	const GLTFType type = GLTFType::TYPE_VEC2;
	const int component_type = GLTFDocument::COMPONENT_TYPE_FLOAT;

	PoolVector<float> max;
	max.resize(type_max.size());
	PoolVector<float>::Write write_max = max.write();
	for (int32_t max_i = 0; max_i < max.size(); max_i++) {
		write_max[max_i] = type_max[max_i];
	}
	accessor->max = max;
	PoolVector<float> min;
	min.resize(type_min.size());
	PoolVector<float>::Write write_min = min.write();
	for (int32_t min_i = 0; min_i < min.size(); min_i++) {
		write_min[min_i] = type_min[min_i];
	}
	accessor->min = min;
	accessor->normalized = false;
	accessor->count = p_attribs.size();
	accessor->type = type;
	accessor->component_type = component_type;
	accessor->byte_offset = 0;
	Error err = _encode_buffer_view(p_state, attribs.ptr(), p_attribs.size(), type, component_type, accessor->normalized, size, p_for_vertex, buffer_view_i);
	if (err != OK) {
		return -1;
	}
	accessor->buffer_view = buffer_view_i;
	p_state->accessors.push_back(accessor);
	return p_state->accessors.size() - 1;
}

GLTFAccessorIndex GLTFDocument::_encode_accessor_as_color(Ref<GLTFState> p_state, const Vector<Color> p_attribs, const bool p_for_vertex) {
	if (p_attribs.size() == 0) {
		return -1;
	}

	const int ret_size = p_attribs.size() * 4;
	Vector<double> attribs;
	attribs.resize(ret_size);

	const int element_count = 4;
	Vector<double> type_max;
	type_max.resize(element_count);
	Vector<double> type_min;
	type_min.resize(element_count);
	for (int i = 0; i < p_attribs.size(); i++) {
		Color attrib = p_attribs[i];
		attribs.write[(i * element_count) + 0] = Math::stepify(attrib.r, CMP_NORMALIZE_TOLERANCE);
		attribs.write[(i * element_count) + 1] = Math::stepify(attrib.g, CMP_NORMALIZE_TOLERANCE);
		attribs.write[(i * element_count) + 2] = Math::stepify(attrib.b, CMP_NORMALIZE_TOLERANCE);
		attribs.write[(i * element_count) + 3] = Math::stepify(attrib.a, CMP_NORMALIZE_TOLERANCE);

		_calc_accessor_min_max(i, element_count, type_max, attribs, type_min);
	}

	ERR_FAIL_COND_V(attribs.size() % element_count != 0, -1);

	Ref<GLTFAccessor> accessor;
	accessor.instance();
	GLTFBufferIndex buffer_view_i;
	int64_t size = p_state->buffers[0].size();
	const GLTFType type = GLTFType::TYPE_VEC4;
	const int component_type = GLTFDocument::COMPONENT_TYPE_FLOAT;
	PoolVector<float> max;
	max.resize(type_max.size());
	PoolVector<float>::Write write_max = max.write();
	for (int32_t max_i = 0; max_i < max.size(); max_i++) {
		write_max[max_i] = type_max[max_i];
	}
	accessor->max = max;
	PoolVector<float> min;
	min.resize(type_min.size());
	PoolVector<float>::Write write_min = min.write();
	for (int32_t min_i = 0; min_i < min.size(); min_i++) {
		write_min[min_i] = type_min[min_i];
	}
	accessor->min = min;
	accessor->normalized = false;
	accessor->count = p_attribs.size();
	accessor->type = type;
	accessor->component_type = component_type;
	accessor->byte_offset = 0;
	Error err = _encode_buffer_view(p_state, attribs.ptr(), p_attribs.size(), type, component_type, accessor->normalized, size, p_for_vertex, buffer_view_i);
	if (err != OK) {
		return -1;
	}
	accessor->buffer_view = buffer_view_i;
	p_state->accessors.push_back(accessor);
	return p_state->accessors.size() - 1;
}

void GLTFDocument::_calc_accessor_min_max(int p_i, const int p_element_count, Vector<double> &p_type_max, Vector<double> p_attribs, Vector<double> &p_type_min) {
	if (p_i == 0) {
		for (int32_t type_i = 0; type_i < p_element_count; type_i++) {
			p_type_max.write[type_i] = p_attribs[(p_i * p_element_count) + type_i];
			p_type_min.write[type_i] = p_attribs[(p_i * p_element_count) + type_i];
		}
	}
	for (int32_t type_i = 0; type_i < p_element_count; type_i++) {
		p_type_max.write[type_i] = MAX(p_attribs[(p_i * p_element_count) + type_i], p_type_max[type_i]);
		p_type_min.write[type_i] = MIN(p_attribs[(p_i * p_element_count) + type_i], p_type_min[type_i]);
		p_type_max.write[type_i] = _filter_number(p_type_max.write[type_i]);
		p_type_min.write[type_i] = _filter_number(p_type_min.write[type_i]);
	}
}

GLTFAccessorIndex GLTFDocument::_encode_accessor_as_weights(Ref<GLTFState> p_state, const Vector<Color> p_attribs, const bool p_for_vertex) {
	if (p_attribs.size() == 0) {
		return -1;
	}

	const int ret_size = p_attribs.size() * 4;
	Vector<double> attribs;
	attribs.resize(ret_size);

	const int element_count = 4;

	Vector<double> type_max;
	type_max.resize(element_count);
	Vector<double> type_min;
	type_min.resize(element_count);
	for (int i = 0; i < p_attribs.size(); i++) {
		Color attrib = p_attribs[i];
		attribs.write[(i * element_count) + 0] = Math::stepify(attrib.r, CMP_NORMALIZE_TOLERANCE);
		attribs.write[(i * element_count) + 1] = Math::stepify(attrib.g, CMP_NORMALIZE_TOLERANCE);
		attribs.write[(i * element_count) + 2] = Math::stepify(attrib.b, CMP_NORMALIZE_TOLERANCE);
		attribs.write[(i * element_count) + 3] = Math::stepify(attrib.a, CMP_NORMALIZE_TOLERANCE);

		_calc_accessor_min_max(i, element_count, type_max, attribs, type_min);
	}

	ERR_FAIL_COND_V(attribs.size() % element_count != 0, -1);

	Ref<GLTFAccessor> accessor;
	accessor.instance();
	GLTFBufferIndex buffer_view_i;
	int64_t size = p_state->buffers[0].size();
	const GLTFType type = GLTFType::TYPE_VEC4;
	const int component_type = GLTFDocument::COMPONENT_TYPE_FLOAT;

	PoolVector<float> max;
	max.resize(type_max.size());
	PoolVector<float>::Write write_max = max.write();
	for (int32_t max_i = 0; max_i < max.size(); max_i++) {
		write_max[max_i] = type_max[max_i];
	}
	accessor->max = max;
	PoolVector<float> min;
	min.resize(type_min.size());
	PoolVector<float>::Write write_min = min.write();
	for (int32_t min_i = 0; min_i < min.size(); min_i++) {
		write_min[min_i] = type_min[min_i];
	}
	accessor->min = min;
	accessor->normalized = false;
	accessor->count = p_attribs.size();
	accessor->type = type;
	accessor->component_type = component_type;
	accessor->byte_offset = 0;
	Error err = _encode_buffer_view(p_state, attribs.ptr(), p_attribs.size(), type, component_type, accessor->normalized, size, p_for_vertex, buffer_view_i);
	if (err != OK) {
		return -1;
	}
	accessor->buffer_view = buffer_view_i;
	p_state->accessors.push_back(accessor);
	return p_state->accessors.size() - 1;
}

GLTFAccessorIndex GLTFDocument::_encode_accessor_as_joints(Ref<GLTFState> p_state, const Vector<Color> p_attribs, const bool p_for_vertex) {
	if (p_attribs.size() == 0) {
		return -1;
	}

	const int element_count = 4;
	const int ret_size = p_attribs.size() * element_count;
	Vector<double> attribs;
	attribs.resize(ret_size);

	Vector<double> type_max;
	type_max.resize(element_count);
	Vector<double> type_min;
	type_min.resize(element_count);
	for (int i = 0; i < p_attribs.size(); i++) {
		Color attrib = p_attribs[i];
		attribs.write[(i * element_count) + 0] = Math::stepify(attrib.r, CMP_NORMALIZE_TOLERANCE);
		attribs.write[(i * element_count) + 1] = Math::stepify(attrib.g, CMP_NORMALIZE_TOLERANCE);
		attribs.write[(i * element_count) + 2] = Math::stepify(attrib.b, CMP_NORMALIZE_TOLERANCE);
		attribs.write[(i * element_count) + 3] = Math::stepify(attrib.a, CMP_NORMALIZE_TOLERANCE);
		_calc_accessor_min_max(i, element_count, type_max, attribs, type_min);
	}
	ERR_FAIL_COND_V(attribs.size() % element_count != 0, -1);

	Ref<GLTFAccessor> accessor;
	accessor.instance();
	GLTFBufferIndex buffer_view_i;
	int64_t size = p_state->buffers[0].size();
	const GLTFType type = GLTFType::TYPE_VEC4;
	const int component_type = GLTFDocument::COMPONENT_TYPE_UNSIGNED_SHORT;

	PoolVector<float> max;
	max.resize(type_max.size());
	PoolVector<float>::Write write_max = max.write();
	for (int32_t max_i = 0; max_i < max.size(); max_i++) {
		write_max[max_i] = type_max[max_i];
	}
	accessor->max = max;
	PoolVector<float> min;
	min.resize(type_min.size());
	PoolVector<float>::Write write_min = min.write();
	for (int32_t min_i = 0; min_i < min.size(); min_i++) {
		write_min[min_i] = type_min[min_i];
	}
	accessor->min = min;
	accessor->normalized = false;
	accessor->count = p_attribs.size();
	accessor->type = type;
	accessor->component_type = component_type;
	accessor->byte_offset = 0;
	Error err = _encode_buffer_view(p_state, attribs.ptr(), p_attribs.size(), type, component_type, accessor->normalized, size, p_for_vertex, buffer_view_i);
	if (err != OK) {
		return -1;
	}
	accessor->buffer_view = buffer_view_i;
	p_state->accessors.push_back(accessor);
	return p_state->accessors.size() - 1;
}

GLTFAccessorIndex GLTFDocument::_encode_accessor_as_quats(Ref<GLTFState> p_state, const Vector<Quat> p_attribs, const bool p_for_vertex) {
	if (p_attribs.size() == 0) {
		return -1;
	}
	const int element_count = 4;

	const int ret_size = p_attribs.size() * element_count;
	Vector<double> attribs;
	attribs.resize(ret_size);

	Vector<double> type_max;
	type_max.resize(element_count);
	Vector<double> type_min;
	type_min.resize(element_count);
	for (int i = 0; i < p_attribs.size(); i++) {
		Quat quat = p_attribs[i];
		attribs.write[(i * element_count) + 0] = Math::stepify(quat.x, CMP_NORMALIZE_TOLERANCE);
		attribs.write[(i * element_count) + 1] = Math::stepify(quat.y, CMP_NORMALIZE_TOLERANCE);
		attribs.write[(i * element_count) + 2] = Math::stepify(quat.z, CMP_NORMALIZE_TOLERANCE);
		attribs.write[(i * element_count) + 3] = Math::stepify(quat.w, CMP_NORMALIZE_TOLERANCE);

		_calc_accessor_min_max(i, element_count, type_max, attribs, type_min);
	}

	ERR_FAIL_COND_V(attribs.size() % element_count != 0, -1);

	Ref<GLTFAccessor> accessor;
	accessor.instance();
	GLTFBufferIndex buffer_view_i;
	int64_t size = p_state->buffers[0].size();
	const GLTFType type = GLTFType::TYPE_VEC4;
	const int component_type = GLTFDocument::COMPONENT_TYPE_FLOAT;

	PoolVector<float> max;
	max.resize(type_max.size());
	PoolVector<float>::Write write_max = max.write();
	for (int32_t max_i = 0; max_i < max.size(); max_i++) {
		write_max[max_i] = type_max[max_i];
	}
	accessor->max = max;
	PoolVector<float> min;
	min.resize(type_min.size());
	PoolVector<float>::Write write_min = min.write();
	for (int32_t min_i = 0; min_i < min.size(); min_i++) {
		write_min[min_i] = type_min[min_i];
	}
	accessor->min = min;
	accessor->normalized = false;
	accessor->count = p_attribs.size();
	accessor->type = type;
	accessor->component_type = component_type;
	accessor->byte_offset = 0;
	Error err = _encode_buffer_view(p_state, attribs.ptr(), p_attribs.size(), type, component_type, accessor->normalized, size, p_for_vertex, buffer_view_i);
	if (err != OK) {
		return -1;
	}
	accessor->buffer_view = buffer_view_i;
	p_state->accessors.push_back(accessor);
	return p_state->accessors.size() - 1;
}

Vector<Vector2> GLTFDocument::_decode_accessor_as_vec2(Ref<GLTFState> p_state, const GLTFAccessorIndex p_accessor, const bool p_for_vertex) {
	const Vector<double> attribs = _decode_accessor(p_state, p_accessor, p_for_vertex);
	Vector<Vector2> ret;

	if (attribs.size() == 0) {
		return ret;
	}

	ERR_FAIL_COND_V(attribs.size() % 2 != 0, ret);
	const double *attribs_ptr = attribs.ptr();
	const int ret_size = attribs.size() / 2;
	ret.resize(ret_size);
	{
		for (int i = 0; i < ret_size; i++) {
			ret.write[i] = Vector2(attribs_ptr[i * 2 + 0], attribs_ptr[i * 2 + 1]);
		}
	}
	return ret;
}

GLTFAccessorIndex GLTFDocument::_encode_accessor_as_floats(Ref<GLTFState> p_state, const Vector<real_t> p_attribs, const bool p_for_vertex) {
	if (p_attribs.size() == 0) {
		return -1;
	}
	const int element_count = 1;
	const int ret_size = p_attribs.size();
	Vector<double> attribs;
	attribs.resize(ret_size);

	Vector<double> type_max;
	type_max.resize(element_count);
	Vector<double> type_min;
	type_min.resize(element_count);

	for (int i = 0; i < p_attribs.size(); i++) {
		attribs.write[i] = Math::stepify(p_attribs[i], CMP_NORMALIZE_TOLERANCE);

		_calc_accessor_min_max(i, element_count, type_max, attribs, type_min);
	}

	ERR_FAIL_COND_V(!attribs.size(), -1);

	Ref<GLTFAccessor> accessor;
	accessor.instance();
	GLTFBufferIndex buffer_view_i;
	int64_t size = p_state->buffers[0].size();
	const GLTFType type = GLTFType::TYPE_SCALAR;
	const int component_type = GLTFDocument::COMPONENT_TYPE_FLOAT;

	PoolVector<float> max;
	max.resize(type_max.size());
	PoolVector<float>::Write write_max = max.write();
	for (int32_t max_i = 0; max_i < max.size(); max_i++) {
		write_max[max_i] = type_max[max_i];
	}
	accessor->max = max;
	PoolVector<float> min;
	min.resize(type_min.size());
	PoolVector<float>::Write write_min = min.write();
	for (int32_t min_i = 0; min_i < min.size(); min_i++) {
		write_min[min_i] = type_min[min_i];
	}
	accessor->min = min;
	accessor->normalized = false;
	accessor->count = ret_size;
	accessor->type = type;
	accessor->component_type = component_type;
	accessor->byte_offset = 0;
	Error err = _encode_buffer_view(p_state, attribs.ptr(), attribs.size(), type, component_type, accessor->normalized, size, p_for_vertex, buffer_view_i);
	if (err != OK) {
		return -1;
	}
	accessor->buffer_view = buffer_view_i;
	p_state->accessors.push_back(accessor);
	return p_state->accessors.size() - 1;
}

GLTFAccessorIndex GLTFDocument::_encode_accessor_as_vec3(Ref<GLTFState> p_state, const Vector<Vector3> p_attribs, const bool p_for_vertex) {
	if (p_attribs.size() == 0) {
		return -1;
	}
	const int element_count = 3;
	const int ret_size = p_attribs.size() * element_count;
	Vector<double> attribs;
	attribs.resize(ret_size);

	Vector<double> type_max;
	type_max.resize(element_count);
	Vector<double> type_min;
	type_min.resize(element_count);
	for (int i = 0; i < p_attribs.size(); i++) {
		Vector3 attrib = p_attribs[i];
		attribs.write[(i * element_count) + 0] = Math::stepify(attrib.x, CMP_NORMALIZE_TOLERANCE);
		attribs.write[(i * element_count) + 1] = Math::stepify(attrib.y, CMP_NORMALIZE_TOLERANCE);
		attribs.write[(i * element_count) + 2] = Math::stepify(attrib.z, CMP_NORMALIZE_TOLERANCE);

		_calc_accessor_min_max(i, element_count, type_max, attribs, type_min);
	}
	ERR_FAIL_COND_V(attribs.size() % element_count != 0, -1);

	Ref<GLTFAccessor> accessor;
	accessor.instance();
	GLTFBufferIndex buffer_view_i;
	int64_t size = p_state->buffers[0].size();
	const GLTFType type = GLTFType::TYPE_VEC3;
	const int component_type = GLTFDocument::COMPONENT_TYPE_FLOAT;

	PoolVector<float> max;
	max.resize(type_max.size());
	PoolVector<float>::Write write_max = max.write();
	for (int32_t max_i = 0; max_i < max.size(); max_i++) {
		write_max[max_i] = type_max[max_i];
	}
	accessor->max = max;
	PoolVector<float> min;
	min.resize(type_min.size());
	PoolVector<float>::Write write_min = min.write();
	for (int32_t min_i = 0; min_i < min.size(); min_i++) {
		write_min[min_i] = type_min[min_i];
	}
	accessor->min = min;
	accessor->normalized = false;
	accessor->count = p_attribs.size();
	accessor->type = type;
	accessor->component_type = component_type;
	accessor->byte_offset = 0;
	Error err = _encode_buffer_view(p_state, attribs.ptr(), p_attribs.size(), type, component_type, accessor->normalized, size, p_for_vertex, buffer_view_i);
	if (err != OK) {
		return -1;
	}
	accessor->buffer_view = buffer_view_i;
	p_state->accessors.push_back(accessor);
	return p_state->accessors.size() - 1;
}

GLTFAccessorIndex GLTFDocument::_encode_accessor_as_xform(Ref<GLTFState> p_state, const Vector<Transform> p_attribs, const bool p_for_vertex) {
	if (p_attribs.size() == 0) {
		return -1;
	}
	const int element_count = 16;
	const int ret_size = p_attribs.size() * element_count;
	Vector<double> attribs;
	attribs.resize(ret_size);

	Vector<double> type_max;
	type_max.resize(element_count);
	Vector<double> type_min;
	type_min.resize(element_count);
	for (int i = 0; i < p_attribs.size(); i++) {
		Transform attrib = p_attribs[i];
		Basis basis = attrib.get_basis();
		Vector3 axis_0 = basis.get_axis(Vector3::AXIS_X);

		attribs.write[i * element_count + 0] = Math::stepify(axis_0.x, CMP_NORMALIZE_TOLERANCE);
		attribs.write[i * element_count + 1] = Math::stepify(axis_0.y, CMP_NORMALIZE_TOLERANCE);
		attribs.write[i * element_count + 2] = Math::stepify(axis_0.z, CMP_NORMALIZE_TOLERANCE);
		attribs.write[i * element_count + 3] = 0.0;

		Vector3 axis_1 = basis.get_axis(Vector3::AXIS_Y);
		attribs.write[i * element_count + 4] = Math::stepify(axis_1.x, CMP_NORMALIZE_TOLERANCE);
		attribs.write[i * element_count + 5] = Math::stepify(axis_1.y, CMP_NORMALIZE_TOLERANCE);
		attribs.write[i * element_count + 6] = Math::stepify(axis_1.z, CMP_NORMALIZE_TOLERANCE);
		attribs.write[i * element_count + 7] = 0.0;

		Vector3 axis_2 = basis.get_axis(Vector3::AXIS_Z);
		attribs.write[i * element_count + 8] = Math::stepify(axis_2.x, CMP_NORMALIZE_TOLERANCE);
		attribs.write[i * element_count + 9] = Math::stepify(axis_2.y, CMP_NORMALIZE_TOLERANCE);
		attribs.write[i * element_count + 10] = Math::stepify(axis_2.z, CMP_NORMALIZE_TOLERANCE);
		attribs.write[i * element_count + 11] = 0.0;

		Vector3 origin = attrib.get_origin();
		attribs.write[i * element_count + 12] = Math::stepify(origin.x, CMP_NORMALIZE_TOLERANCE);
		attribs.write[i * element_count + 13] = Math::stepify(origin.y, CMP_NORMALIZE_TOLERANCE);
		attribs.write[i * element_count + 14] = Math::stepify(origin.z, CMP_NORMALIZE_TOLERANCE);
		attribs.write[i * element_count + 15] = 1.0;

		_calc_accessor_min_max(i, element_count, type_max, attribs, type_min);
	}
	ERR_FAIL_COND_V(attribs.size() % element_count != 0, -1);

	Ref<GLTFAccessor> accessor;
	accessor.instance();
	GLTFBufferIndex buffer_view_i;
	int64_t size = p_state->buffers[0].size();
	const GLTFType type = GLTFType::TYPE_MAT4;
	const int component_type = GLTFDocument::COMPONENT_TYPE_FLOAT;

	PoolVector<float> max;
	max.resize(type_max.size());
	PoolVector<float>::Write write_max = max.write();
	for (int32_t max_i = 0; max_i < max.size(); max_i++) {
		write_max[max_i] = type_max[max_i];
	}
	accessor->max = max;
	PoolVector<float> min;
	min.resize(type_min.size());
	PoolVector<float>::Write write_min = min.write();
	for (int32_t min_i = 0; min_i < min.size(); min_i++) {
		write_min[min_i] = type_min[min_i];
	}
	accessor->min = min;
	accessor->normalized = false;
	accessor->count = p_attribs.size();
	accessor->type = type;
	accessor->component_type = component_type;
	accessor->byte_offset = 0;
	Error err = _encode_buffer_view(p_state, attribs.ptr(), p_attribs.size(), type, component_type, accessor->normalized, size, p_for_vertex, buffer_view_i);
	if (err != OK) {
		return -1;
	}
	accessor->buffer_view = buffer_view_i;
	p_state->accessors.push_back(accessor);
	return p_state->accessors.size() - 1;
}

Vector<Vector3> GLTFDocument::_decode_accessor_as_vec3(Ref<GLTFState> p_state, const GLTFAccessorIndex p_accessor, const bool p_for_vertex) {
	const Vector<double> attribs = _decode_accessor(p_state, p_accessor, p_for_vertex);
	Vector<Vector3> ret;

	if (attribs.size() == 0) {
		return ret;
	}

	ERR_FAIL_COND_V(attribs.size() % 3 != 0, ret);
	const double *attribs_ptr = attribs.ptr();
	const int ret_size = attribs.size() / 3;
	ret.resize(ret_size);
	{
		for (int i = 0; i < ret_size; i++) {
			ret.write[i] = Vector3(attribs_ptr[i * 3 + 0], attribs_ptr[i * 3 + 1], attribs_ptr[i * 3 + 2]);
		}
	}
	return ret;
}

Vector<Color> GLTFDocument::_decode_accessor_as_color(Ref<GLTFState> p_state, const GLTFAccessorIndex p_accessor, const bool p_for_vertex) {
	const Vector<double> attribs = _decode_accessor(p_state, p_accessor, p_for_vertex);
	Vector<Color> ret;

	if (attribs.size() == 0) {
		return ret;
	}

	const int type = p_state->accessors[p_accessor]->type;
	ERR_FAIL_COND_V(!(type == TYPE_VEC3 || type == TYPE_VEC4), ret);
	int vec_len = 3;
	if (type == TYPE_VEC4) {
		vec_len = 4;
	}

	ERR_FAIL_COND_V(attribs.size() % vec_len != 0, ret);
	const double *attribs_ptr = attribs.ptr();
	const int ret_size = attribs.size() / vec_len;
	ret.resize(ret_size);
	{
		for (int i = 0; i < ret_size; i++) {
			ret.write[i] = Color(attribs_ptr[i * vec_len + 0], attribs_ptr[i * vec_len + 1], attribs_ptr[i * vec_len + 2], vec_len == 4 ? attribs_ptr[i * 4 + 3] : 1.0);
		}
	}
	return ret;
}
Vector<Quat> GLTFDocument::_decode_accessor_as_quat(Ref<GLTFState> p_state, const GLTFAccessorIndex p_accessor, const bool p_for_vertex) {
	const Vector<double> attribs = _decode_accessor(p_state, p_accessor, p_for_vertex);
	Vector<Quat> ret;

	if (attribs.size() == 0) {
		return ret;
	}

	ERR_FAIL_COND_V(attribs.size() % 4 != 0, ret);
	const double *attribs_ptr = attribs.ptr();
	const int ret_size = attribs.size() / 4;
	ret.resize(ret_size);
	{
		for (int i = 0; i < ret_size; i++) {
			ret.write[i] = Quat(attribs_ptr[i * 4 + 0], attribs_ptr[i * 4 + 1], attribs_ptr[i * 4 + 2], attribs_ptr[i * 4 + 3]).normalized();
		}
	}
	return ret;
}
Vector<Transform2D> GLTFDocument::_decode_accessor_as_xform2d(Ref<GLTFState> p_state, const GLTFAccessorIndex p_accessor, const bool p_for_vertex) {
	const Vector<double> attribs = _decode_accessor(p_state, p_accessor, p_for_vertex);
	Vector<Transform2D> ret;

	if (attribs.size() == 0) {
		return ret;
	}

	ERR_FAIL_COND_V(attribs.size() % 4 != 0, ret);
	ret.resize(attribs.size() / 4);
	for (int i = 0; i < ret.size(); i++) {
		ret.write[i][0] = Vector2(attribs[i * 4 + 0], attribs[i * 4 + 1]);
		ret.write[i][1] = Vector2(attribs[i * 4 + 2], attribs[i * 4 + 3]);
	}
	return ret;
}

Vector<Basis> GLTFDocument::_decode_accessor_as_basis(Ref<GLTFState> p_state, const GLTFAccessorIndex p_accessor, const bool p_for_vertex) {
	const Vector<double> attribs = _decode_accessor(p_state, p_accessor, p_for_vertex);
	Vector<Basis> ret;

	if (attribs.size() == 0) {
		return ret;
	}

	ERR_FAIL_COND_V(attribs.size() % 9 != 0, ret);
	ret.resize(attribs.size() / 9);
	for (int i = 0; i < ret.size(); i++) {
		ret.write[i].set_axis(0, Vector3(attribs[i * 9 + 0], attribs[i * 9 + 1], attribs[i * 9 + 2]));
		ret.write[i].set_axis(1, Vector3(attribs[i * 9 + 3], attribs[i * 9 + 4], attribs[i * 9 + 5]));
		ret.write[i].set_axis(2, Vector3(attribs[i * 9 + 6], attribs[i * 9 + 7], attribs[i * 9 + 8]));
	}
	return ret;
}

Vector<Transform> GLTFDocument::_decode_accessor_as_xform(Ref<GLTFState> p_state, const GLTFAccessorIndex p_accessor, const bool p_for_vertex) {
	const Vector<double> attribs = _decode_accessor(p_state, p_accessor, p_for_vertex);
	Vector<Transform> ret;

	if (attribs.size() == 0) {
		return ret;
	}

	ERR_FAIL_COND_V(attribs.size() % 16 != 0, ret);
	ret.resize(attribs.size() / 16);
	for (int i = 0; i < ret.size(); i++) {
		ret.write[i].basis.set_axis(0, Vector3(attribs[i * 16 + 0], attribs[i * 16 + 1], attribs[i * 16 + 2]));
		ret.write[i].basis.set_axis(1, Vector3(attribs[i * 16 + 4], attribs[i * 16 + 5], attribs[i * 16 + 6]));
		ret.write[i].basis.set_axis(2, Vector3(attribs[i * 16 + 8], attribs[i * 16 + 9], attribs[i * 16 + 10]));
		ret.write[i].set_origin(Vector3(attribs[i * 16 + 12], attribs[i * 16 + 13], attribs[i * 16 + 14]));
	}
	return ret;
}

Error GLTFDocument::_serialize_meshes(Ref<GLTFState> p_state) {
	Array meshes;
	for (GLTFMeshIndex gltf_mesh_i = 0; gltf_mesh_i < p_state->meshes.size(); gltf_mesh_i++) {
		print_verbose("glTF: Serializing mesh: " + itos(gltf_mesh_i));
		Ref<ArrayMesh> import_mesh = p_state->meshes.write[gltf_mesh_i]->get_mesh();
		if (import_mesh.is_null()) {
			continue;
		}
		Array instance_materials = p_state->meshes.write[gltf_mesh_i]->get_instance_materials();
		Array primitives;
		Dictionary gltf_mesh;
		Array target_names;
		Array weights;
		for (int morph_i = 0; morph_i < import_mesh->get_blend_shape_count(); morph_i++) {
			target_names.push_back(import_mesh->get_blend_shape_name(morph_i));
		}
		for (int surface_i = 0; surface_i < import_mesh->get_surface_count(); surface_i++) {
			Array targets;
			Dictionary primitive;
			Mesh::PrimitiveType primitive_type = import_mesh->surface_get_primitive_type(surface_i);
			switch (primitive_type) {
				case Mesh::PRIMITIVE_POINTS: {
					primitive["mode"] = 0;
					break;
				}
				case Mesh::PRIMITIVE_LINES: {
					primitive["mode"] = 1;
					break;
				}
				// case Mesh::PRIMITIVE_LINE_LOOP: {
				// 	primitive["mode"] = 2;
				// 	break;
				// }
				case Mesh::PRIMITIVE_LINE_STRIP: {
					primitive["mode"] = 3;
					break;
				}
				case Mesh::PRIMITIVE_TRIANGLES: {
					primitive["mode"] = 4;
					break;
				}
				case Mesh::PRIMITIVE_TRIANGLE_STRIP: {
					primitive["mode"] = 5;
					break;
				}
				// case Mesh::PRIMITIVE_TRIANGLE_FAN: {
				// 	primitive["mode"] = 6;
				// 	break;
				// }
				default: {
					ERR_FAIL_V(FAILED);
				}
			}

			Array array = import_mesh->surface_get_arrays(surface_i);
			Dictionary attributes;
			{
				Vector<Vector3> a = array[Mesh::ARRAY_VERTEX];
				ERR_FAIL_COND_V(!a.size(), ERR_INVALID_DATA);
				attributes["POSITION"] = _encode_accessor_as_vec3(p_state, a, true);
			}
			{
				Vector<real_t> a = array[Mesh::ARRAY_TANGENT];
				if (a.size()) {
					const int ret_size = a.size() / 4;
					Vector<Color> attribs;
					attribs.resize(ret_size);
					for (int i = 0; i < ret_size; i++) {
						Color out;
						out.r = a[(i * 4) + 0];
						out.g = a[(i * 4) + 1];
						out.b = a[(i * 4) + 2];
						out.a = a[(i * 4) + 3];
						attribs.write[i] = out;
					}
					attributes["TANGENT"] = _encode_accessor_as_color(p_state, attribs, true);
				}
			}
			{
				Vector<Vector3> a = array[Mesh::ARRAY_NORMAL];
				if (a.size()) {
					const int ret_size = a.size();
					Vector<Vector3> attribs;
					attribs.resize(ret_size);
					for (int i = 0; i < ret_size; i++) {
						attribs.write[i] = Vector3(a[i]).normalized();
					}
					attributes["NORMAL"] = _encode_accessor_as_vec3(p_state, attribs, true);
				}
			}
			{
				Vector<Vector2> a = array[Mesh::ARRAY_TEX_UV];
				if (a.size()) {
					attributes["TEXCOORD_0"] = _encode_accessor_as_vec2(p_state, a, true);
				}
			}
			{
				Vector<Vector2> a = array[Mesh::ARRAY_TEX_UV2];
				if (a.size()) {
					attributes["TEXCOORD_1"] = _encode_accessor_as_vec2(p_state, a, true);
				}
			}
			{
				Vector<Color> a = array[Mesh::ARRAY_COLOR];
				if (a.size()) {
					attributes["COLOR_0"] = _encode_accessor_as_color(p_state, a, true);
				}
			}
			Map<int, int> joint_i_to_bone_i;
			for (GLTFNodeIndex node_i = 0; node_i < p_state->nodes.size(); node_i++) {
				GLTFSkinIndex skin_i = -1;
				if (p_state->nodes[node_i]->mesh == gltf_mesh_i) {
					skin_i = p_state->nodes[node_i]->skin;
				}
				if (skin_i != -1) {
					joint_i_to_bone_i = p_state->skins[skin_i]->joint_i_to_bone_i;
					break;
				}
			}
			{
				const Array &a = array[Mesh::ARRAY_BONES];
				const Vector<Vector3> &vertex_array = array[Mesh::ARRAY_VERTEX];
				if ((a.size() / JOINT_GROUP_SIZE) == vertex_array.size()) {
					const int ret_size = a.size() / JOINT_GROUP_SIZE;
					Vector<Color> attribs;
					attribs.resize(ret_size);
					{
						for (int array_i = 0; array_i < attribs.size(); array_i++) {
							int32_t joint_0 = a[(array_i * JOINT_GROUP_SIZE) + 0];
							int32_t joint_1 = a[(array_i * JOINT_GROUP_SIZE) + 1];
							int32_t joint_2 = a[(array_i * JOINT_GROUP_SIZE) + 2];
							int32_t joint_3 = a[(array_i * JOINT_GROUP_SIZE) + 3];
							attribs.write[array_i] = Color(joint_0, joint_1, joint_2, joint_3);
						}
					}
					attributes["JOINTS_0"] = _encode_accessor_as_joints(p_state, attribs, true);
				}
				ERR_FAIL_COND_V((a.size() / (JOINT_GROUP_SIZE * 2)) >= vertex_array.size(), FAILED);
			}
			{
				const Array &a = array[Mesh::ARRAY_WEIGHTS];
				const Vector<Vector3> &vertex_array = array[Mesh::ARRAY_VERTEX];
				if ((a.size() / JOINT_GROUP_SIZE) == vertex_array.size()) {
					int32_t vertex_count = vertex_array.size();
					Vector<Color> attribs;
					attribs.resize(vertex_count);
					for (int i = 0; i < vertex_count; i++) {
						attribs.write[i] = Color(a[(i * JOINT_GROUP_SIZE) + 0], a[(i * JOINT_GROUP_SIZE) + 1], a[(i * JOINT_GROUP_SIZE) + 2], a[(i * JOINT_GROUP_SIZE) + 3]);
					}
					attributes["WEIGHTS_0"] = _encode_accessor_as_weights(p_state, attribs, true);
				} else if ((a.size() / (JOINT_GROUP_SIZE * 2)) >= vertex_array.size()) {
					int32_t vertex_count = vertex_array.size();
					Vector<Color> weights_0;
					weights_0.resize(vertex_count);
					Vector<Color> weights_1;
					weights_1.resize(vertex_count);
					int32_t weights_8_count = JOINT_GROUP_SIZE * 2;
					for (int32_t vertex_i = 0; vertex_i < vertex_count; vertex_i++) {
						Color weight_0;
						weight_0.r = a[vertex_i * weights_8_count + 0];
						weight_0.g = a[vertex_i * weights_8_count + 1];
						weight_0.b = a[vertex_i * weights_8_count + 2];
						weight_0.a = a[vertex_i * weights_8_count + 3];
						weights_0.write[vertex_i] = weight_0;
						Color weight_1;
						weight_1.r = a[vertex_i * weights_8_count + 4];
						weight_1.g = a[vertex_i * weights_8_count + 5];
						weight_1.b = a[vertex_i * weights_8_count + 6];
						weight_1.a = a[vertex_i * weights_8_count + 7];
						weights_1.write[vertex_i] = weight_1;
					}
					attributes["WEIGHTS_0"] = _encode_accessor_as_weights(p_state, weights_0, true);
					attributes["WEIGHTS_1"] = _encode_accessor_as_weights(p_state, weights_1, true);
				}
			}
			{
				Vector<int32_t> mesh_indices = array[Mesh::ARRAY_INDEX];
				if (mesh_indices.size()) {
					if (primitive_type == Mesh::PRIMITIVE_TRIANGLES) {
						//swap around indices, convert ccw to cw for front face
						const int is = mesh_indices.size();
						for (int k = 0; k < is; k += 3) {
							SWAP(mesh_indices.write[k + 0], mesh_indices.write[k + 2]);
						}
					}
					primitive["indices"] = _encode_accessor_as_ints(p_state, mesh_indices, true);
				} else {
					if (primitive_type == Mesh::PRIMITIVE_TRIANGLES) {
						//generate indices because they need to be swapped for CW/CCW
						const Vector<Vector3> &vertices = array[Mesh::ARRAY_VERTEX];
						Ref<SurfaceTool> st;
						st.instance();
						st->create_from_triangle_arrays(array);
						st->index();
						Vector<int32_t> generated_indices = st->commit_to_arrays()[Mesh::ARRAY_INDEX];
						const int vs = vertices.size();
						generated_indices.resize(vs);
						{
							for (int k = 0; k < vs; k += 3) {
								generated_indices.write[k] = k;
								generated_indices.write[k + 1] = k + 2;
								generated_indices.write[k + 2] = k + 1;
							}
						}
						primitive["indices"] = _encode_accessor_as_ints(p_state, generated_indices, true);
					}
				}
			}

			primitive["attributes"] = attributes;

			//blend shapes
			print_verbose("glTF: Mesh has targets");
			if (import_mesh->get_blend_shape_count()) {
				ArrayMesh::BlendShapeMode shape_mode = import_mesh->get_blend_shape_mode();
				Array array_morphs = import_mesh->surface_get_blend_shape_arrays(surface_i);
				for (int morph_i = 0; morph_i < array_morphs.size(); morph_i++) {
					Array array_morph = array_morphs[morph_i];
					Dictionary t;
					Vector<Vector3> varr = array_morph[Mesh::ARRAY_VERTEX];
					Array mesh_arrays = import_mesh->surface_get_arrays(surface_i);
					if (varr.size()) {
						Vector<Vector3> src_varr = array[Mesh::ARRAY_VERTEX];
						if (shape_mode == ArrayMesh::BlendShapeMode::BLEND_SHAPE_MODE_NORMALIZED) {
							const int max_idx = src_varr.size();
							for (int blend_i = 0; blend_i < max_idx; blend_i++) {
								varr.write[blend_i] = Vector3(varr[blend_i]) - src_varr[blend_i];
							}
						}

						t["POSITION"] = _encode_accessor_as_vec3(p_state, varr, true);
					}

					Vector<Vector3> narr = array_morph[Mesh::ARRAY_NORMAL];
					if (narr.size()) {
						t["NORMAL"] = _encode_accessor_as_vec3(p_state, narr, true);
					}
					Vector<real_t> tarr = array_morph[Mesh::ARRAY_TANGENT];
					if (tarr.size()) {
						const int ret_size = tarr.size() / 4;
						Vector<Vector3> attribs;
						attribs.resize(ret_size);
						for (int i = 0; i < ret_size; i++) {
							Vector3 vec3;
							vec3.x = tarr[(i * 4) + 0];
							vec3.y = tarr[(i * 4) + 1];
							vec3.z = tarr[(i * 4) + 2];
						}
						t["TANGENT"] = _encode_accessor_as_vec3(p_state, attribs, true);
					}
					targets.push_back(t);
				}
			}
			Variant v;
			if (surface_i < instance_materials.size()) {
				v = instance_materials.get(surface_i);
			}
			Ref<Material3D> mat = v;
			if (!mat.is_valid()) {
				mat = import_mesh->surface_get_material(surface_i);
			}
			if (mat.is_valid()) {
				Map<Ref<Material>, GLTFMaterialIndex>::Element *material_cache_i = p_state->material_cache.find(mat);
				if (material_cache_i && material_cache_i->get() != -1) {
					primitive["material"] = material_cache_i->get();
				} else {
					GLTFMaterialIndex mat_i = p_state->materials.size();
					p_state->materials.push_back(mat);
					primitive["material"] = mat_i;
					p_state->material_cache.insert(mat, mat_i);
				}
			}

			if (targets.size()) {
				primitive["targets"] = targets;
			}

			primitives.push_back(primitive);
		}

		Dictionary e;
		e["targetNames"] = target_names;

		weights.resize(target_names.size());
		for (int name_i = 0; name_i < target_names.size(); name_i++) {
			real_t weight = 0.0;
			if (name_i < p_state->meshes.write[gltf_mesh_i]->get_blend_weights().size()) {
				weight = p_state->meshes.write[gltf_mesh_i]->get_blend_weights()[name_i];
			}
			weights[name_i] = weight;
		}
		if (weights.size()) {
			gltf_mesh["weights"] = weights;
		}

		ERR_FAIL_COND_V(target_names.size() != weights.size(), FAILED);

		gltf_mesh["extras"] = e;

		gltf_mesh["primitives"] = primitives;

		meshes.push_back(gltf_mesh);
	}

	if (!meshes.size()) {
		return OK;
	}
	p_state->json["meshes"] = meshes;
	print_verbose("glTF: Total meshes: " + itos(meshes.size()));

	return OK;
}

Error GLTFDocument::_parse_meshes(Ref<GLTFState> p_state) {
	if (!p_state->json.has("meshes")) {
		return OK;
	}

	bool has_warned = false;
	Array meshes = p_state->json["meshes"];
	for (GLTFMeshIndex i = 0; i < meshes.size(); i++) {
		print_verbose("glTF: Parsing mesh: " + itos(i));
		Dictionary d = meshes[i];

		Ref<GLTFMesh> mesh;
		mesh.instance();
		bool has_vertex_color = false;

		ERR_FAIL_COND_V(!d.has("primitives"), ERR_PARSE_ERROR);

		Array primitives = d["primitives"];
		const Dictionary &extras = d.has("extras") ? (Dictionary)d["extras"] : Dictionary();
		Ref<ArrayMesh> import_mesh;
		import_mesh.instance();
		String mesh_name = "mesh";
		if (d.has("name") && !String(d["name"]).empty()) {
			mesh_name = d["name"];
		}
		import_mesh->set_name(_gen_unique_name(p_state, vformat("%s_%s", p_state->scene_name, mesh_name)));

		for (int j = 0; j < primitives.size(); j++) {
			Dictionary p = primitives[j];

			Array array;
			array.resize(Mesh::ARRAY_MAX);

			ERR_FAIL_COND_V(!p.has("attributes"), ERR_PARSE_ERROR);

			Dictionary a = p["attributes"];

			Mesh::PrimitiveType primitive = Mesh::PRIMITIVE_TRIANGLES;
			if (p.has("mode")) {
				const int mode = p["mode"];
				ERR_FAIL_INDEX_V(mode, 7, ERR_FILE_CORRUPT);
				static const Mesh::PrimitiveType primitives2[7] = {
					Mesh::PRIMITIVE_POINTS,
					Mesh::PRIMITIVE_LINES,
					Mesh::PRIMITIVE_LINES, //loop not supported, should ce converted
					Mesh::PRIMITIVE_LINES,
					Mesh::PRIMITIVE_TRIANGLES,
					Mesh::PRIMITIVE_TRIANGLE_STRIP,
					Mesh::PRIMITIVE_TRIANGLES, //fan not supported, should be converted
#ifndef _MSC_VER
// #warning line loop and triangle fan are not supported and need to be converted to lines and triangles
#endif

				};

				primitive = primitives2[mode];
			}

			ERR_FAIL_COND_V(!a.has("POSITION"), ERR_PARSE_ERROR);
			if (a.has("POSITION")) {
				array[Mesh::ARRAY_VERTEX] = _decode_accessor_as_vec3(p_state, a["POSITION"], true);
			}
			if (a.has("NORMAL")) {
				array[Mesh::ARRAY_NORMAL] = _decode_accessor_as_vec3(p_state, a["NORMAL"], true);
			}
			if (a.has("TANGENT")) {
				array[Mesh::ARRAY_TANGENT] = _decode_accessor_as_floats(p_state, a["TANGENT"], true);
			}
			if (a.has("TEXCOORD_0")) {
				array[Mesh::ARRAY_TEX_UV] = _decode_accessor_as_vec2(p_state, a["TEXCOORD_0"], true);
			}
			if (a.has("TEXCOORD_1")) {
				array[Mesh::ARRAY_TEX_UV2] = _decode_accessor_as_vec2(p_state, a["TEXCOORD_1"], true);
			}
			if (a.has("COLOR_0")) {
				array[Mesh::ARRAY_COLOR] = _decode_accessor_as_color(p_state, a["COLOR_0"], true);
				has_vertex_color = true;
			}
			if (a.has("JOINTS_0")) {
				array[Mesh::ARRAY_BONES] = _decode_accessor_as_ints(p_state, a["JOINTS_0"], true);
			}
			if (a.has("WEIGHTS_1") && a.has("JOINTS_1")) {
				if (!has_warned) {
					WARN_PRINT("glTF: Meshes use more than 4 bone joints");
					has_warned = true;
				}
			}
			if (a.has("WEIGHTS_0")) {
				Vector<float> weights = _decode_accessor_as_floats(p_state, a["WEIGHTS_0"], true);
				{ //gltf does not seem to normalize the weights for some reason..
					int wc = weights.size();
					float *w = weights.ptrw();

					for (int k = 0; k < wc; k += 4) {
						float total = 0.0;
						total += w[k + 0];
						total += w[k + 1];
						total += w[k + 2];
						total += w[k + 3];
						if (total > 0.0) {
							w[k + 0] /= total;
							w[k + 1] /= total;
							w[k + 2] /= total;
							w[k + 3] /= total;
						}
					}
				}
				array[Mesh::ARRAY_WEIGHTS] = weights;
			}

			if (p.has("indices")) {
				Vector<int> indices = _decode_accessor_as_ints(p_state, p["indices"], false);

				if (primitive == Mesh::PRIMITIVE_TRIANGLES) {
					//swap around indices, convert ccw to cw for front face

					const int is = indices.size();
					int *w = indices.ptrw();
					for (int k = 0; k < is; k += 3) {
						SWAP(w[k + 1], w[k + 2]);
					}
				}
				array[Mesh::ARRAY_INDEX] = indices;

			} else if (primitive == Mesh::PRIMITIVE_TRIANGLES) {
				//generate indices because they need to be swapped for CW/CCW
				const Vector<Vector3> &vertices = array[Mesh::ARRAY_VERTEX];
				ERR_FAIL_COND_V(vertices.size() == 0, ERR_PARSE_ERROR);
				Vector<int> indices;
				const int vs = vertices.size();
				indices.resize(vs);
				{
					int *w = indices.ptrw();
					for (int k = 0; k < vs; k += 3) {
						w[k] = k;
						w[k + 1] = k + 2;
						w[k + 2] = k + 1;
					}
				}
				array[Mesh::ARRAY_INDEX] = indices;
			}

			bool generate_tangents = (primitive == Mesh::PRIMITIVE_TRIANGLES && !a.has("TANGENT") && a.has("TEXCOORD_0") && a.has("NORMAL"));

			if (generate_tangents) {
				//must generate mikktspace tangents.. ergh..
				Ref<SurfaceTool> st;
				st.instance();
				st->create_from_triangle_arrays(array);
				st->generate_tangents();
				array = st->commit_to_arrays();
			}

			Array morphs;
			//blend shapes
			if (p.has("targets")) {
				print_verbose("glTF: Mesh has targets");
				const Array &targets = p["targets"];

				//ideally BLEND_SHAPE_MODE_RELATIVE since gltf2 stores in displacement
				//but it could require a larger refactor?
				import_mesh->set_blend_shape_mode(Mesh::BLEND_SHAPE_MODE_NORMALIZED);

				if (j == 0) {
					const Array &target_names = extras.has("targetNames") ? (Array)extras["targetNames"] : Array();
					for (int k = 0; k < targets.size(); k++) {
						const String name = k < target_names.size() ? (String)target_names[k] : String("morph_") + itos(k);
						import_mesh->add_blend_shape(name);
					}
				}

				for (int k = 0; k < targets.size(); k++) {
					const Dictionary &t = targets[k];

					Array array_copy;
					array_copy.resize(Mesh::ARRAY_MAX);

					for (int l = 0; l < Mesh::ARRAY_MAX; l++) {
						array_copy[l] = array[l];
					}

					array_copy[Mesh::ARRAY_INDEX] = Variant();

					if (t.has("POSITION")) {
						Vector<Vector3> varr = _decode_accessor_as_vec3(p_state, t["POSITION"], true);
						const Vector<Vector3> src_varr = array[Mesh::ARRAY_VERTEX];
						const int size = src_varr.size();
						ERR_FAIL_COND_V(size == 0, ERR_PARSE_ERROR);
						{
							const int max_idx = varr.size();
							varr.resize(size);

							Vector3 *w_varr = varr.ptrw();
							const Vector3 *r_varr = varr.ptr();
							const Vector3 *r_src_varr = src_varr.ptr();
							for (int l = 0; l < size; l++) {
								if (l < max_idx) {
									w_varr[l] = r_varr[l] + r_src_varr[l];
								} else {
									w_varr[l] = r_src_varr[l];
								}
							}
						}
						array_copy[Mesh::ARRAY_VERTEX] = varr;
					}
					if (t.has("NORMAL")) {
						Vector<Vector3> narr = _decode_accessor_as_vec3(p_state, t["NORMAL"], true);
						const Vector<Vector3> src_narr = array[Mesh::ARRAY_NORMAL];
						int size = src_narr.size();
						ERR_FAIL_COND_V(size == 0, ERR_PARSE_ERROR);
						{
							int max_idx = narr.size();
							narr.resize(size);

							Vector3 *w_narr = narr.ptrw();
							const Vector3 *r_narr = narr.ptr();
							const Vector3 *r_src_narr = src_narr.ptr();
							for (int l = 0; l < size; l++) {
								if (l < max_idx) {
									w_narr[l] = r_narr[l] + r_src_narr[l];
								} else {
									w_narr[l] = r_src_narr[l];
								}
							}
						}
						array_copy[Mesh::ARRAY_NORMAL] = narr;
					}
					if (t.has("TANGENT")) {
						const Vector<Vector3> tangents_v3 = _decode_accessor_as_vec3(p_state, t["TANGENT"], true);
						const Vector<float> src_tangents = array[Mesh::ARRAY_TANGENT];
						ERR_FAIL_COND_V(src_tangents.size() == 0, ERR_PARSE_ERROR);

						Vector<float> tangents_v4;

						{
							int max_idx = tangents_v3.size();

							int size4 = src_tangents.size();
							tangents_v4.resize(size4);
							float *w4 = tangents_v4.ptrw();

							const Vector3 *r3 = tangents_v3.ptr();
							const float *r4 = src_tangents.ptr();

							for (int l = 0; l < size4 / 4; l++) {
								if (l < max_idx) {
									w4[l * 4 + 0] = r3[l].x + r4[l * 4 + 0];
									w4[l * 4 + 1] = r3[l].y + r4[l * 4 + 1];
									w4[l * 4 + 2] = r3[l].z + r4[l * 4 + 2];
								} else {
									w4[l * 4 + 0] = r4[l * 4 + 0];
									w4[l * 4 + 1] = r4[l * 4 + 1];
									w4[l * 4 + 2] = r4[l * 4 + 2];
								}
								w4[l * 4 + 3] = r4[l * 4 + 3]; //copy flip value
							}
						}

						array_copy[Mesh::ARRAY_TANGENT] = tangents_v4;
					}

					if (generate_tangents) {
						Ref<SurfaceTool> st;
						st.instance();
						st->create_from_triangle_arrays(array_copy);
						st->deindex();
						st->generate_tangents();
						array_copy = st->commit_to_arrays();
					}

					morphs.push_back(array_copy);
				}
			}

			//just add it

			Ref<Material> mat;
			if (p.has("material")) {
				const int material = p["material"];
				ERR_FAIL_INDEX_V(material, p_state->materials.size(), ERR_FILE_CORRUPT);
				Ref<Material3D> mat3d = p_state->materials[material];
				if (has_vertex_color) {
					mat3d->set_flag(Material3D::FLAG_ALBEDO_FROM_VERTEX_COLOR, true);
				}
				mat = mat3d;

			} else if (has_vertex_color) {
				Ref<SpatialMaterial> mat3d;
				mat3d.instance();
				mat3d->set_flag(Material3D::FLAG_ALBEDO_FROM_VERTEX_COLOR, true);
				mat = mat3d;
			}
			int32_t mat_idx = import_mesh->get_surface_count();

			// Check for invalid indices.
			if (array[Mesh::ARRAY_INDEX] && array[Mesh::ARRAY_INDEX] != Variant()) {
				const Vector<int> &inds = array[Mesh::ARRAY_INDEX];

				if (array[Mesh::ARRAY_VERTEX] && array[Mesh::ARRAY_VERTEX] != Variant()) {
					const Vector<Vector3> &vertices = array[Mesh::ARRAY_VERTEX];
					int num_verts = vertices.size();

					// The mesh contains invalid indices, abort.
					ERR_FAIL_COND_V(!Geometry::verify_indices(inds.ptr(), inds.size(), num_verts), ERR_FILE_CORRUPT);
				}
			}

			import_mesh->add_surface_from_arrays(primitive, array, morphs, p_state->compress_flags);
			import_mesh->surface_set_material(mat_idx, mat);
		}

		Vector<float> blend_weights;
		blend_weights.resize(import_mesh->get_blend_shape_count());
		for (int32_t weight_i = 0; weight_i < blend_weights.size(); weight_i++) {
			blend_weights.write[weight_i] = 0.0f;
		}

		if (d.has("weights")) {
			const Array &weights = d["weights"];
			for (int j = 0; j < weights.size(); j++) {
				if (j >= blend_weights.size()) {
					break;
				}
				blend_weights.write[j] = weights[j];
			}
		}
		mesh->set_blend_weights(blend_weights);
		mesh->set_mesh(import_mesh);

		p_state->meshes.push_back(mesh);
	}

	print_verbose("glTF: Total meshes: " + itos(p_state->meshes.size()));

	return OK;
}

Error GLTFDocument::_serialize_images(Ref<GLTFState> p_state, const String &p_path) {
	Array images;
	for (int i = 0; i < p_state->images.size(); i++) {
		Dictionary d;

		ERR_CONTINUE(p_state->images[i].is_null());

		Ref<Image> image = p_state->images[i];
		ERR_CONTINUE(image.is_null());

		if (p_path.to_lower().ends_with("glb")) {
			GLTFBufferViewIndex bvi;

			Ref<GLTFBufferView> bv;
			bv.instance();

			const GLTFBufferIndex bi = 0;
			bv->buffer = bi;
			bv->byte_offset = p_state->buffers[bi].size();
			ERR_FAIL_INDEX_V(bi, p_state->buffers.size(), ERR_PARAMETER_RANGE_ERROR);

			PoolVector<uint8_t> buffer;
			Ref<ImageTexture> img_tex = image;
			if (img_tex.is_valid()) {
				image = img_tex->get_data();
			}
			Error err = PNGDriverCommon::image_to_png(image, buffer);
			ERR_FAIL_COND_V_MSG(err, err, "Can't convert image to PNG.");

			bv->byte_length = buffer.size();
			p_state->buffers.write[bi].resize(p_state->buffers[bi].size() + bv->byte_length);
			memcpy(&p_state->buffers.write[bi].write[bv->byte_offset], buffer.read().ptr(), buffer.size());
			ERR_FAIL_COND_V(bv->byte_offset + bv->byte_length > p_state->buffers[bi].size(), ERR_FILE_CORRUPT);

			p_state->buffer_views.push_back(bv);
			bvi = p_state->buffer_views.size() - 1;
			d["bufferView"] = bvi;
			d["mimeType"] = "image/png";
		} else {
			String name = p_state->images[i]->get_name();
			if (name.empty()) {
				name = itos(i);
			}
			name = _gen_unique_name(p_state, name);
			name = name.pad_zeros(3);
			Ref<_Directory> dir;
			dir.instance();
			String texture_dir = "textures";
			String new_texture_dir = p_path.get_base_dir() + "/" + texture_dir;
			dir->open(p_path.get_base_dir());
			if (!dir->dir_exists(new_texture_dir)) {
				dir->make_dir(new_texture_dir);
			}
			name = name + ".png";
			image->save_png(new_texture_dir.plus_file(name));
			d["uri"] = texture_dir.plus_file(name);
		}
		images.push_back(d);
	}

	print_verbose("Total images: " + itos(p_state->images.size()));

	if (!images.size()) {
		return OK;
	}
	p_state->json["images"] = images;

	return OK;
}

Error GLTFDocument::_parse_images(Ref<GLTFState> p_state, const String &p_base_path) {
	if (!p_state->json.has("images")) {
		return OK;
	}

	// Ref: https://github.com/KhronosGroup/glTF/blob/master/specification/2.0/README.md#images

	const Array &images = p_state->json["images"];
	for (int i = 0; i < images.size(); i++) {
		const Dictionary &d = images[i];

		// glTF 2.0 supports PNG and JPEG types, which can be specified as (from spec):
		// "- a URI to an external file in one of the supported images formats, or
		//  - a URI with embedded base64-encoded data, or
		//  - a reference to a bufferView; in that case mimeType must be defined."
		// Since mimeType is optional for external files and base64 data, we'll have to
		// fall back on letting Godot parse the data to figure out if it's PNG or JPEG.

		// We'll assume that we use either URI or bufferView, so let's warn the user
		// if their image somehow uses both. And fail if it has neither.
		ERR_CONTINUE_MSG(!d.has("uri") && !d.has("bufferView"), "Invalid image definition in glTF file, it should specify an 'uri' or 'bufferView'.");
		if (d.has("uri") && d.has("bufferView")) {
			WARN_PRINT("Invalid image definition in glTF file using both 'uri' and 'bufferView'. 'uri' will take precedence.");
		}

		String mimetype;
		if (d.has("mimeType")) { // Should be "image/png" or "image/jpeg".
			mimetype = d["mimeType"];
		}

		Vector<uint8_t> data;
		const uint8_t *data_ptr = nullptr;
		int data_size = 0;

		if (d.has("uri")) {
			// Handles the first two bullet points from the spec (embedded data, or external file).
			String uri = d["uri"];

			if (uri.begins_with("data:")) { // Embedded data using base64.
				// Validate data MIME types and throw a warning if it's one we don't know/support.
				if (!uri.begins_with("data:application/octet-stream;base64") &&
						!uri.begins_with("data:application/gltf-buffer;base64") &&
						!uri.begins_with("data:image/png;base64") &&
						!uri.begins_with("data:image/jpeg;base64")) {
					WARN_PRINT(vformat("glTF: Image index '%d' uses an unsupported URI data type: %s. Skipping it.", i, uri));
					p_state->images.push_back(Ref<Image>()); // Placeholder to keep count.
					continue;
				}
				data = _parse_base64_uri(uri);
				data_ptr = data.ptr();
				data_size = data.size();
				// mimeType is optional, but if we have it defined in the URI, let's use it.
				if (mimetype.empty()) {
					if (uri.begins_with("data:image/png;base64")) {
						mimetype = "image/png";
					} else if (uri.begins_with("data:image/jpeg;base64")) {
						mimetype = "image/jpeg";
					}
				}
			} else { // Relative path to an external image file.
				uri = uri.http_unescape();
				uri = p_base_path.plus_file(uri).replace("\\", "/"); // Fix for Windows.
				// ResourceLoader will rely on the file extension to use the relevant loader.
				// The spec says that if mimeType is defined, it should take precedence (e.g.
				// there could be a `.png` image which is actually JPEG), but there's no easy
				// API for that in Godot, so we'd have to load as a buffer (i.e. embedded in
				// the material), so we do this only as fallback.
				Ref<Texture> texture = ResourceLoader::load(uri);
				if (texture.is_valid()) {
					p_state->images.push_back(texture->get_data());
					p_state->external_images_paths.insert(i, uri);
					continue;
				} else if (mimetype == "image/png" || mimetype == "image/jpeg") {
					// Fallback to loading as byte array.
					// This enables us to support the spec's requirement that we honor mimetype
					// regardless of file URI.
					data = FileAccess::get_file_as_array(uri);
					if (data.size() == 0) {
						WARN_PRINT(vformat("glTF: Image index '%d' couldn't be loaded as a buffer of MIME type '%s' from URI: %s. Skipping it.", i, mimetype, uri));
						p_state->images.push_back(Ref<Image>()); // Placeholder to keep count.
						continue;
					}
					data_ptr = data.ptr();
					data_size = data.size();
				} else {
					WARN_PRINT(vformat("glTF: Image index '%d' couldn't be loaded from URI: %s. Skipping it.", i, uri));
					p_state->images.push_back(Ref<Image>()); // Placeholder to keep count.
					continue;
				}
			}
		} else if (d.has("bufferView")) {
			// Handles the third bullet point from the spec (bufferView).
			ERR_FAIL_COND_V_MSG(mimetype.empty(), ERR_FILE_CORRUPT,
					vformat("glTF: Image index '%d' specifies 'bufferView' but no 'mimeType', which is invalid.", i));

			const GLTFBufferViewIndex bvi = d["bufferView"];

			ERR_FAIL_INDEX_V(bvi, p_state->buffer_views.size(), ERR_PARAMETER_RANGE_ERROR);

			Ref<GLTFBufferView> bv = p_state->buffer_views[bvi];

			const GLTFBufferIndex bi = bv->buffer;
			ERR_FAIL_INDEX_V(bi, p_state->buffers.size(), ERR_PARAMETER_RANGE_ERROR);

			ERR_FAIL_COND_V(bv->byte_offset + bv->byte_length > p_state->buffers[bi].size(), ERR_FILE_CORRUPT);

			data_ptr = &p_state->buffers[bi][bv->byte_offset];
			data_size = bv->byte_length;
		}

		Ref<Image> img;

		// First we honor the mime types if they were defined.
		if (mimetype == "image/png") { // Load buffer as PNG.
			ERR_FAIL_COND_V(Image::_png_mem_loader_func == nullptr, ERR_UNAVAILABLE);
			img = Image::_png_mem_loader_func(data_ptr, data_size);
		} else if (mimetype == "image/jpeg") { // Loader buffer as JPEG.
			ERR_FAIL_COND_V(Image::_jpg_mem_loader_func == nullptr, ERR_UNAVAILABLE);
			img = Image::_jpg_mem_loader_func(data_ptr, data_size);
		}

		// If we didn't pass the above tests, we attempt loading as PNG and then
		// JPEG directly.
		// This covers URIs with base64-encoded data with application/* type but
		// no optional mimeType property, or bufferViews with a bogus mimeType
		// (e.g. `image/jpeg` but the data is actually PNG).
		// That's not *exactly* what the spec mandates but this lets us be
		// lenient with bogus glb files which do exist in production.
		if (img.is_null()) { // Try PNG first.
			ERR_FAIL_COND_V(Image::_png_mem_loader_func == nullptr, ERR_UNAVAILABLE);
			img = Image::_png_mem_loader_func(data_ptr, data_size);
		}
		if (img.is_null()) { // And then JPEG.
			ERR_FAIL_COND_V(Image::_jpg_mem_loader_func == nullptr, ERR_UNAVAILABLE);
			img = Image::_jpg_mem_loader_func(data_ptr, data_size);
		}
		// Now we've done our best, fix your scenes.
		if (img.is_null()) {
			ERR_PRINT(vformat("glTF: Couldn't load image index '%d' with its given mimetype: %s.", i, mimetype));
			p_state->images.push_back(Ref<Image>());
			continue;
		}

		p_state->images.push_back(img);
	}

	print_verbose("glTF: Total images: " + itos(p_state->images.size()));

	return OK;
}

Error GLTFDocument::_serialize_textures(Ref<GLTFState> p_state) {
	if (!p_state->textures.size()) {
		return OK;
	}

	Array textures;
	for (int32_t i = 0; i < p_state->textures.size(); i++) {
		Dictionary d;
		Ref<GLTFTexture> t = p_state->textures[i];
		ERR_CONTINUE(t->get_src_image() == -1);
		d["source"] = t->get_src_image();

		GLTFTextureSamplerIndex sampler_index = t->get_sampler();
		if (sampler_index != -1) {
			d["sampler"] = sampler_index;
		}
		textures.push_back(d);
	}
	p_state->json["textures"] = textures;

	return OK;
}

Error GLTFDocument::_parse_textures(Ref<GLTFState> p_state) {
	if (!p_state->json.has("textures")) {
		return OK;
	}

	const Array &textures = p_state->json["textures"];
	for (GLTFTextureIndex i = 0; i < textures.size(); i++) {
		const Dictionary &d = textures[i];

		ERR_FAIL_COND_V(!d.has("source"), ERR_PARSE_ERROR);

		Ref<GLTFTexture> t;
		t.instance();

		GLTFImageIndex gltf_src_image_i = d["source"];
		ERR_FAIL_INDEX_V(gltf_src_image_i, p_state->images.size(), ERR_PARSE_ERROR);

		t->set_src_image(gltf_src_image_i);
		if (d.has("sampler")) {
			t->set_sampler(d["sampler"]);
		} else {
			t->set_sampler(-1);
		}
		p_state->textures.push_back(t);

		Ref<Texture> tex;

		// Create and cache the texture used in the engine
		if (p_state->external_images_paths.has(t->get_src_image())) {
			tex = ResourceLoader::load(p_state->external_images_paths[t->get_src_image()]);
		} else {
<<<<<<< HEAD
			Ref<ImageTexture> imgTex;
			imgTex.instance();
			imgTex->create_from_image(p_state->images[t->get_src_image()]);

			// Set texture filter and repeat based on sampler settings
			const Ref<GLTFTextureSampler> sampler = _get_sampler_for_texture(p_state, i);
			Texture::Flags flags = sampler->get_texture_flags();
			imgTex->set_flags(flags);

			tex = imgTex;
=======
			Ref<ImageTexture> img_tex;
			img_tex.instance();
			img_tex->create_from_image(p_state->images[t->get_src_image()]);

			// Set texture filter and repeat based on sampler settings. Only supported for embedded textures
			const Ref<GLTFTextureSampler> sampler = _get_sampler_for_texture(p_state, i);
			Texture::Flags flags = sampler->get_texture_flags();
			img_tex->set_flags(flags);

			tex = img_tex;
>>>>>>> 5e904cd4
		}

		p_state->texture_cache.insert(i, tex);
	}

	return OK;
}

GLTFTextureIndex GLTFDocument::_set_texture(Ref<GLTFState> p_state, Ref<Texture> p_texture) {
	ERR_FAIL_COND_V(p_texture.is_null(), -1);
	ERR_FAIL_COND_V(p_texture->get_data().is_null(), -1);

	// Create GLTF data structures for the new texture
	Ref<GLTFTexture> gltf_texture;
	gltf_texture.instance();
	GLTFImageIndex gltf_src_image_i = p_state->images.size();

	p_state->images.push_back(p_texture->get_data());

	GLTFTextureSamplerIndex gltf_sampler_i = _set_sampler_for_mode(p_state, p_texture->get_flags());

	gltf_texture->set_src_image(gltf_src_image_i);
	gltf_texture->set_sampler(gltf_sampler_i);

	GLTFTextureIndex gltf_texture_i = p_state->textures.size();
	p_state->textures.push_back(gltf_texture);
	p_state->texture_cache[gltf_texture_i] = p_texture;
	return gltf_texture_i;
}

Ref<Texture> GLTFDocument::_get_texture(Ref<GLTFState> p_state, const GLTFTextureIndex p_texture) {
	ERR_FAIL_INDEX_V(p_texture, p_state->textures.size(), Ref<Texture>());
	return p_state->texture_cache[p_texture];
}

GLTFTextureSamplerIndex GLTFDocument::_set_sampler_for_mode(Ref<GLTFState> p_state, uint32_t p_mode) {
	for (int i = 0; i < p_state->texture_samplers.size(); ++i) {
		if (p_state->texture_samplers[i]->get_texture_flags() == p_mode) {
			return i;
		}
	}

	GLTFTextureSamplerIndex gltf_sampler_i = p_state->texture_samplers.size();
	Ref<GLTFTextureSampler> gltf_sampler;
	gltf_sampler.instance();
	gltf_sampler->set_texture_flags(p_mode);
	p_state->texture_samplers.push_back(gltf_sampler);
	return gltf_sampler_i;
}

Ref<GLTFTextureSampler> GLTFDocument::_get_sampler_for_texture(Ref<GLTFState> p_state, const GLTFTextureIndex p_texture) {
	ERR_FAIL_INDEX_V(p_texture, p_state->textures.size(), p_state->default_texture_sampler);
	const GLTFTextureSamplerIndex sampler = p_state->textures[p_texture]->get_sampler();

	if (sampler == -1) {
		return p_state->default_texture_sampler;
	} else {
		ERR_FAIL_INDEX_V(sampler, p_state->texture_samplers.size(), p_state->default_texture_sampler);

		return p_state->texture_samplers[sampler];
	}
}

Error GLTFDocument::_serialize_texture_samplers(Ref<GLTFState> p_state) {
	if (!p_state->texture_samplers.size()) {
		return OK;
	}

	Array samplers;
	for (int32_t i = 0; i < p_state->texture_samplers.size(); ++i) {
		Dictionary d;
		Ref<GLTFTextureSampler> s = p_state->texture_samplers[i];
		d["magFilter"] = s->get_mag_filter();
		d["minFilter"] = s->get_min_filter();
		d["wrapS"] = s->get_wrap_s();
		d["wrapT"] = s->get_wrap_t();
		samplers.push_back(d);
	}
	p_state->json["samplers"] = samplers;

	return OK;
}

Error GLTFDocument::_parse_texture_samplers(Ref<GLTFState> p_state) {
	p_state->default_texture_sampler.instance();
	p_state->default_texture_sampler->set_min_filter(GLTFTextureSampler::FilterMode::LINEAR_MIPMAP_LINEAR);
	p_state->default_texture_sampler->set_mag_filter(GLTFTextureSampler::FilterMode::LINEAR);
	p_state->default_texture_sampler->set_wrap_s(GLTFTextureSampler::WrapMode::REPEAT);
	p_state->default_texture_sampler->set_wrap_t(GLTFTextureSampler::WrapMode::REPEAT);

	if (!p_state->json.has("samplers")) {
		return OK;
	}

	const Array &samplers = p_state->json["samplers"];
	for (int i = 0; i < samplers.size(); ++i) {
		const Dictionary &d = samplers[i];

		Ref<GLTFTextureSampler> sampler;
		sampler.instance();

		if (d.has("minFilter")) {
			sampler->set_min_filter(d["minFilter"]);
		} else {
			sampler->set_min_filter(GLTFTextureSampler::FilterMode::LINEAR_MIPMAP_LINEAR);
		}
		if (d.has("magFilter")) {
			sampler->set_mag_filter(d["magFilter"]);
		} else {
			sampler->set_mag_filter(GLTFTextureSampler::FilterMode::LINEAR);
		}

		if (d.has("wrapS")) {
			sampler->set_wrap_s(d["wrapS"]);
		} else {
			sampler->set_wrap_s(GLTFTextureSampler::WrapMode::REPEAT);
		}

		if (d.has("wrapT")) {
			sampler->set_wrap_t(d["wrapT"]);
		} else {
			sampler->set_wrap_t(GLTFTextureSampler::WrapMode::REPEAT);
		}

		p_state->texture_samplers.push_back(sampler);
	}

	return OK;
}

Error GLTFDocument::_serialize_materials(Ref<GLTFState> p_state) {
	Array materials;
	for (int32_t i = 0; i < p_state->materials.size(); i++) {
		Dictionary d;

		Ref<Material3D> material = p_state->materials[i];
		if (material.is_null()) {
			materials.push_back(d);
			continue;
		}
		if (!material->get_name().empty()) {
			d["name"] = _gen_unique_name(p_state, material->get_name());
		}
		{
			Dictionary mr;
			{
				Array arr;
				const Color c = material->get_albedo().to_linear();
				arr.push_back(c.r);
				arr.push_back(c.g);
				arr.push_back(c.b);
				arr.push_back(c.a);
				mr["baseColorFactor"] = arr;
			}
			{
				Dictionary bct;
				Ref<Texture> albedo_texture = material->get_texture(Material3D::TEXTURE_ALBEDO);
				GLTFTextureIndex gltf_texture_index = -1;

				if (albedo_texture.is_valid() && albedo_texture->get_data().is_valid()) {
					albedo_texture->set_name(material->get_name() + "_albedo");
					gltf_texture_index = _set_texture(p_state, albedo_texture);
				}
				if (gltf_texture_index != -1) {
					bct["index"] = gltf_texture_index;
					Dictionary extensions = _serialize_texture_transform_uv1(material);
					if (!extensions.empty()) {
						bct["extensions"] = extensions;
						p_state->use_khr_texture_transform = true;
					}
					mr["baseColorTexture"] = bct;
				}
			}

			mr["metallicFactor"] = material->get_metallic();
			mr["roughnessFactor"] = material->get_roughness();
			bool has_roughness = material->get_texture(Material3D::TEXTURE_ROUGHNESS).is_valid() && material->get_texture(Material3D::TEXTURE_ROUGHNESS)->get_data().is_valid();
			bool has_ao = material->get_feature(Material3D::FEATURE_AMBIENT_OCCLUSION) && material->get_texture(Material3D::TEXTURE_AMBIENT_OCCLUSION).is_valid();
			bool has_metalness = material->get_texture(Material3D::TEXTURE_METALLIC).is_valid() && material->get_texture(Material3D::TEXTURE_METALLIC)->get_data().is_valid();
			if (has_ao || has_roughness || has_metalness) {
				Dictionary mrt;
				Ref<Texture> roughness_texture = material->get_texture(Material3D::TEXTURE_ROUGHNESS);
				Material3D::TextureChannel roughness_channel = material->get_roughness_texture_channel();
				Ref<Texture> metallic_texture = material->get_texture(Material3D::TEXTURE_METALLIC);
				Material3D::TextureChannel metalness_channel = material->get_metallic_texture_channel();
				Ref<Texture> ao_texture = material->get_texture(Material3D::TEXTURE_AMBIENT_OCCLUSION);
				Material3D::TextureChannel ao_channel = material->get_ao_texture_channel();
				Ref<ImageTexture> orm_texture;
				orm_texture.instance();
				Ref<Image> orm_image;
				orm_image.instance();
				int32_t height = 0;
				int32_t width = 0;
				Ref<Image> ao_image;
				if (has_ao) {
					height = ao_texture->get_height();
					width = ao_texture->get_width();
					ao_image = ao_texture->get_data();
					Ref<ImageTexture> img_tex = ao_image;
					if (img_tex.is_valid()) {
						ao_image = img_tex->get_data();
					}
					if (ao_image->is_compressed()) {
						ao_image->decompress();
					}
				}
				Ref<Image> roughness_image;
				if (has_roughness) {
					height = roughness_texture->get_height();
					width = roughness_texture->get_width();
					roughness_image = roughness_texture->get_data();
					Ref<ImageTexture> img_tex = roughness_image;
					if (img_tex.is_valid()) {
						roughness_image = img_tex->get_data();
					}
					if (roughness_image->is_compressed()) {
						roughness_image->decompress();
					}
				}
				Ref<Image> metallness_image;
				if (has_metalness) {
					height = metallic_texture->get_height();
					width = metallic_texture->get_width();
					metallness_image = metallic_texture->get_data();
					Ref<ImageTexture> img_tex = metallness_image;
					if (img_tex.is_valid()) {
						metallness_image = img_tex->get_data();
					}
					if (metallness_image->is_compressed()) {
						metallness_image->decompress();
					}
				}
				Ref<Texture> albedo_texture = material->get_texture(Material3D::TEXTURE_ALBEDO);
				if (albedo_texture.is_valid() && albedo_texture->get_data().is_valid()) {
					height = albedo_texture->get_height();
					width = albedo_texture->get_width();
				}
				orm_image->create(width, height, false, Image::FORMAT_RGBA8);
				if (ao_image.is_valid() && ao_image->get_size() != Vector2(width, height)) {
					ao_image->resize(width, height, Image::INTERPOLATE_LANCZOS);
				}
				if (roughness_image.is_valid() && roughness_image->get_size() != Vector2(width, height)) {
					roughness_image->resize(width, height, Image::INTERPOLATE_LANCZOS);
				}
				if (metallness_image.is_valid() && metallness_image->get_size() != Vector2(width, height)) {
					metallness_image->resize(width, height, Image::INTERPOLATE_LANCZOS);
				}
				orm_image->lock();
				for (int32_t h = 0; h < height; h++) {
					for (int32_t w = 0; w < width; w++) {
						Color c = Color(1.0f, 1.0f, 1.0f);
						if (has_ao) {
							ao_image->lock();
							if (Material3D::TextureChannel::TEXTURE_CHANNEL_RED == ao_channel) {
								c.r = ao_image->get_pixel(w, h).r;
							} else if (Material3D::TextureChannel::TEXTURE_CHANNEL_GREEN == ao_channel) {
								c.r = ao_image->get_pixel(w, h).g;
							} else if (Material3D::TextureChannel::TEXTURE_CHANNEL_BLUE == ao_channel) {
								c.r = ao_image->get_pixel(w, h).b;
							} else if (Material3D::TextureChannel::TEXTURE_CHANNEL_ALPHA == ao_channel) {
								c.r = ao_image->get_pixel(w, h).a;
							}
							ao_image->lock();
						}
						if (has_roughness) {
							roughness_image->lock();
							if (Material3D::TextureChannel::TEXTURE_CHANNEL_RED == roughness_channel) {
								c.g = roughness_image->get_pixel(w, h).r;
							} else if (Material3D::TextureChannel::TEXTURE_CHANNEL_GREEN == roughness_channel) {
								c.g = roughness_image->get_pixel(w, h).g;
							} else if (Material3D::TextureChannel::TEXTURE_CHANNEL_BLUE == roughness_channel) {
								c.g = roughness_image->get_pixel(w, h).b;
							} else if (Material3D::TextureChannel::TEXTURE_CHANNEL_ALPHA == roughness_channel) {
								c.g = roughness_image->get_pixel(w, h).a;
							}
							roughness_image->unlock();
						}
						if (has_metalness) {
							metallness_image->lock();
							if (Material3D::TextureChannel::TEXTURE_CHANNEL_RED == metalness_channel) {
								c.b = metallness_image->get_pixel(w, h).r;
							} else if (Material3D::TextureChannel::TEXTURE_CHANNEL_GREEN == metalness_channel) {
								c.b = metallness_image->get_pixel(w, h).g;
							} else if (Material3D::TextureChannel::TEXTURE_CHANNEL_BLUE == metalness_channel) {
								c.b = metallness_image->get_pixel(w, h).b;
							} else if (Material3D::TextureChannel::TEXTURE_CHANNEL_ALPHA == metalness_channel) {
								c.b = metallness_image->get_pixel(w, h).a;
							}
							metallness_image->unlock();
						}
						orm_image->set_pixel(w, h, c);
					}
				}
				orm_image->unlock();
				orm_image->generate_mipmaps();
				orm_texture->create_from_image(orm_image);
				GLTFTextureIndex orm_texture_index = -1;
				if (has_ao || has_roughness || has_metalness) {
					orm_texture->set_name(material->get_name() + "_orm");
					orm_texture_index = _set_texture(p_state, orm_texture);
				}
				if (has_ao) {
					Dictionary ot;
					ot["index"] = orm_texture_index;
					d["occlusionTexture"] = ot;
				}
				if (has_roughness || has_metalness) {
					mrt["index"] = orm_texture_index;
					Dictionary extensions = _serialize_texture_transform_uv1(material);
					if (!extensions.empty()) {
						mrt["extensions"] = extensions;
						p_state->use_khr_texture_transform = true;
					}
					mr["metallicRoughnessTexture"] = mrt;
				}
			}
			d["pbrMetallicRoughness"] = mr;
		}

		if (material->get_feature(Material3D::FEATURE_NORMAL_MAPPING)) {
			Dictionary nt;
			Ref<ImageTexture> tex;
			tex.instance();
			{
				Ref<Texture> normal_texture = material->get_texture(Material3D::TEXTURE_NORMAL);
				if (normal_texture.is_valid()) {
					// Code for uncompressing RG normal maps
					Ref<Image> img = normal_texture->get_data();
					if (img.is_valid()) {
						Ref<ImageTexture> img_tex = img;
						if (img_tex.is_valid()) {
							img = img_tex->get_data();
						}
						img->decompress();
						img->convert(Image::FORMAT_RGBA8);
						img->lock();
						for (int32_t y = 0; y < img->get_height(); y++) {
							for (int32_t x = 0; x < img->get_width(); x++) {
								Color c = img->get_pixel(x, y);
								Vector2 red_green = Vector2(c.r, c.g);
								red_green = red_green * Vector2(2.0f, 2.0f) - Vector2(1.0f, 1.0f);
								float blue = 1.0f - red_green.dot(red_green);
								blue = MAX(0.0f, blue);
								c.b = Math::sqrt(blue);
								img->set_pixel(x, y, c);
							}
						}
						img->unlock();
						tex->create_from_image(img);
					}
				}
			}
			GLTFTextureIndex gltf_texture_index = -1;
			if (tex.is_valid() && tex->get_data().is_valid()) {
				tex->set_name(material->get_name() + "_normal");
				gltf_texture_index = _set_texture(p_state, tex);
			}
			nt["scale"] = material->get_normal_scale();
			if (gltf_texture_index != -1) {
				nt["index"] = gltf_texture_index;
				d["normalTexture"] = nt;
			}
		}

		if (material->get_feature(Material3D::FEATURE_EMISSION)) {
			const Color c = material->get_emission().to_srgb();
			Array arr;
			arr.push_back(c.r);
			arr.push_back(c.g);
			arr.push_back(c.b);
			d["emissiveFactor"] = arr;
		}
		if (material->get_feature(Material3D::FEATURE_EMISSION)) {
			Dictionary et;
			Ref<Texture> emission_texture = material->get_texture(Material3D::TEXTURE_EMISSION);
			GLTFTextureIndex gltf_texture_index = -1;
			if (emission_texture.is_valid() && emission_texture->get_data().is_valid()) {
				emission_texture->set_name(material->get_name() + "_emission");
				gltf_texture_index = _set_texture(p_state, emission_texture);
			}

			if (gltf_texture_index != -1) {
				et["index"] = gltf_texture_index;
				d["emissiveTexture"] = et;
			}
		}
		const bool ds = material->get_cull_mode() == Material3D::CULL_DISABLED;
		if (ds) {
			d["doubleSided"] = ds;
		}
		if (material->get_feature(Material3D::FEATURE_TRANSPARENT)) {
			if (material->get_flag(Material3D::FLAG_USE_ALPHA_SCISSOR)) {
				d["alphaMode"] = "MASK";
				d["alphaCutoff"] = material->get_alpha_scissor_threshold();
			} else {
				d["alphaMode"] = "BLEND";
			}
		}

		Dictionary extensions;
		if (material->get_flag(Material3D::FLAG_UNSHADED)) {
			Dictionary mat_unlit;
			extensions["KHR_materials_unlit"] = mat_unlit;
			p_state->add_used_extension("KHR_materials_unlit");
		}
		d["extensions"] = extensions;

		materials.push_back(d);
	}
	if (!materials.size()) {
		return OK;
	}
	p_state->json["materials"] = materials;
	print_verbose("Total materials: " + itos(p_state->materials.size()));

	return OK;
}

Error GLTFDocument::_parse_materials(Ref<GLTFState> p_state) {
	if (!p_state->json.has("materials")) {
		return OK;
	}

	const Array &materials = p_state->json["materials"];
	for (GLTFMaterialIndex i = 0; i < materials.size(); i++) {
		const Dictionary &d = materials[i];

		Ref<SpatialMaterial> material;
		material.instance();
		if (d.has("name") && !String(d["name"]).empty()) {
			material->set_name(d["name"]);
		} else {
			material->set_name(vformat("material_%s", itos(i)));
		}

		material->set_flag(Material3D::FLAG_ALBEDO_FROM_VERTEX_COLOR, true);
		Dictionary pbr_spec_gloss_extensions;
		if (d.has("extensions")) {
			pbr_spec_gloss_extensions = d["extensions"];
		}

		if (pbr_spec_gloss_extensions.has("KHR_materials_unlit")) {
			material->set_flag(Material3D::FLAG_UNSHADED, true);
		}

		if (pbr_spec_gloss_extensions.has("KHR_materials_pbrSpecularGlossiness")) {
			WARN_PRINT("Material uses a specular and glossiness workflow. Textures will be converted to roughness and metallic workflow, which may not be 100% accurate.");
			Dictionary sgm = pbr_spec_gloss_extensions["KHR_materials_pbrSpecularGlossiness"];

			Ref<GLTFSpecGloss> spec_gloss;
			spec_gloss.instance();
			if (sgm.has("diffuseTexture")) {
				const Dictionary &diffuse_texture_dict = sgm["diffuseTexture"];
				if (diffuse_texture_dict.has("index")) {
					Ref<Texture> diffuse_texture = _get_texture(p_state, diffuse_texture_dict["index"]);
					if (diffuse_texture.is_valid()) {
						spec_gloss->diffuse_img = diffuse_texture->get_data();
						material->set_texture(Material3D::TEXTURE_ALBEDO, diffuse_texture);
					}
				}
			}
			if (sgm.has("diffuseFactor")) {
				const Array &arr = sgm["diffuseFactor"];
				ERR_FAIL_COND_V(arr.size() != 4, ERR_PARSE_ERROR);
				const Color c = Color(arr[0], arr[1], arr[2], arr[3]).to_srgb();
				spec_gloss->diffuse_factor = c;
				material->set_albedo(spec_gloss->diffuse_factor);
			}

			if (sgm.has("specularFactor")) {
				const Array &arr = sgm["specularFactor"];
				ERR_FAIL_COND_V(arr.size() != 3, ERR_PARSE_ERROR);
				spec_gloss->specular_factor = Color(arr[0], arr[1], arr[2]);
			}

			if (sgm.has("glossinessFactor")) {
				spec_gloss->gloss_factor = sgm["glossinessFactor"];
				material->set_roughness(1.0f - CLAMP(spec_gloss->gloss_factor, 0.0f, 1.0f));
			}
			if (sgm.has("specularGlossinessTexture")) {
				const Dictionary &spec_gloss_texture = sgm["specularGlossinessTexture"];
				if (spec_gloss_texture.has("index")) {
					const Ref<Texture> orig_texture = _get_texture(p_state, spec_gloss_texture["index"]);
					if (orig_texture.is_valid()) {
						spec_gloss->spec_gloss_img = orig_texture->get_data();
					}
				}
			}
			spec_gloss_to_rough_metal(spec_gloss, material);

		} else if (d.has("pbrMetallicRoughness")) {
			const Dictionary &mr = d["pbrMetallicRoughness"];
			if (mr.has("baseColorFactor")) {
				const Array &arr = mr["baseColorFactor"];
				ERR_FAIL_COND_V(arr.size() != 4, ERR_PARSE_ERROR);
				const Color c = Color(arr[0], arr[1], arr[2], arr[3]).to_srgb();
				material->set_albedo(c);
			}

			if (mr.has("baseColorTexture")) {
				const Dictionary &bct = mr["baseColorTexture"];
				if (bct.has("index")) {
					material->set_texture(Material3D::TEXTURE_ALBEDO, _get_texture(p_state, bct["index"]));
				}
				if (!mr.has("baseColorFactor")) {
					material->set_albedo(Color(1, 1, 1));
				}
				_set_texture_transform_uv1(bct, material);
			}

			if (mr.has("metallicFactor")) {
				material->set_metallic(mr["metallicFactor"]);
			} else {
				material->set_metallic(1.0);
			}

			if (mr.has("roughnessFactor")) {
				material->set_roughness(mr["roughnessFactor"]);
			} else {
				material->set_roughness(1.0);
			}

			if (mr.has("metallicRoughnessTexture")) {
				const Dictionary &bct = mr["metallicRoughnessTexture"];
				if (bct.has("index")) {
					const Ref<Texture> t = _get_texture(p_state, bct["index"]);
					material->set_texture(Material3D::TEXTURE_METALLIC, t);
					material->set_metallic_texture_channel(Material3D::TEXTURE_CHANNEL_BLUE);
					material->set_texture(Material3D::TEXTURE_ROUGHNESS, t);
					material->set_roughness_texture_channel(Material3D::TEXTURE_CHANNEL_GREEN);
					if (!mr.has("metallicFactor")) {
						material->set_metallic(1);
					}
					if (!mr.has("roughnessFactor")) {
						material->set_roughness(1);
					}
				}
			}
		}

		if (d.has("normalTexture")) {
			const Dictionary &bct = d["normalTexture"];
			if (bct.has("index")) {
				material->set_texture(Material3D::TEXTURE_NORMAL, _get_texture(p_state, bct["index"]));
				material->set_feature(Material3D::FEATURE_NORMAL_MAPPING, true);
			}
			if (bct.has("scale")) {
				material->set_normal_scale(bct["scale"]);
			}
		}
		if (d.has("occlusionTexture")) {
			const Dictionary &bct = d["occlusionTexture"];
			if (bct.has("index")) {
				material->set_texture(Material3D::TEXTURE_AMBIENT_OCCLUSION, _get_texture(p_state, bct["index"]));
				material->set_ao_texture_channel(Material3D::TEXTURE_CHANNEL_RED);
				material->set_feature(Material3D::FEATURE_AMBIENT_OCCLUSION, true);
			}
		}

		if (d.has("emissiveFactor")) {
			const Array &arr = d["emissiveFactor"];
			ERR_FAIL_COND_V(arr.size() != 3, ERR_PARSE_ERROR);
			const Color c = Color(arr[0], arr[1], arr[2]).to_srgb();
			material->set_feature(Material3D::FEATURE_EMISSION, true);

			material->set_emission(c);
		}

		if (d.has("emissiveTexture")) {
			const Dictionary &bct = d["emissiveTexture"];
			if (bct.has("index")) {
				material->set_texture(Material3D::TEXTURE_EMISSION, _get_texture(p_state, bct["index"]));
				material->set_feature(Material3D::FEATURE_EMISSION, true);
				material->set_emission(Color(0, 0, 0));
			}
		}

		if (d.has("doubleSided")) {
			const bool ds = d["doubleSided"];
			if (ds) {
				material->set_cull_mode(Material3D::CULL_DISABLED);
			}
		}

		if (d.has("alphaMode")) {
			const String &am = d["alphaMode"];
			if (am == "BLEND") {
				material->set_feature(Material3D::FEATURE_TRANSPARENT, true);
				material->set_depth_draw_mode(Material3D::DEPTH_DRAW_ALPHA_OPAQUE_PREPASS);
			} else if (am == "MASK") {
				material->set_flag(Material3D::FLAG_USE_ALPHA_SCISSOR, true);
				if (d.has("alphaCutoff")) {
					material->set_alpha_scissor_threshold(d["alphaCutoff"]);
				} else {
					material->set_alpha_scissor_threshold(0.5f);
				}
			}
		}
		p_state->materials.push_back(material);
	}

	print_verbose("Total materials: " + itos(p_state->materials.size()));

	return OK;
}

void GLTFDocument::_set_texture_transform_uv1(const Dictionary &p_dict, Ref<Material3D> p_material) {
	if (p_dict.has("extensions")) {
		const Dictionary &extensions = p_dict["extensions"];
		if (extensions.has("KHR_texture_transform")) {
			const Dictionary &texture_transform = extensions["KHR_texture_transform"];
			const Array &offset_arr = texture_transform["offset"];
			if (offset_arr.size() == 2) {
				const Vector3 offset_vector3 = Vector3(offset_arr[0], offset_arr[1], 0.0f);
				p_material->set_uv1_offset(offset_vector3);
			}

			const Array &scale_arr = texture_transform["scale"];
			if (scale_arr.size() == 2) {
				const Vector3 scale_vector3 = Vector3(scale_arr[0], scale_arr[1], 1.0f);
				p_material->set_uv1_scale(scale_vector3);
			}
		}
	}
}

void GLTFDocument::spec_gloss_to_rough_metal(Ref<GLTFSpecGloss> r_spec_gloss, Ref<Material3D> p_material) {
	if (r_spec_gloss->spec_gloss_img.is_null()) {
		return;
	}
	if (r_spec_gloss->diffuse_img.is_null()) {
		return;
	}
	Ref<Image> rm_img;
	rm_img.instance();
	bool has_roughness = false;
	bool has_metal = false;
	p_material->set_roughness(1.0f);
	p_material->set_metallic(1.0f);
	rm_img->create(r_spec_gloss->spec_gloss_img->get_width(), r_spec_gloss->spec_gloss_img->get_height(), false, Image::FORMAT_RGBA8);
	rm_img->lock();
	r_spec_gloss->spec_gloss_img->decompress();
	if (r_spec_gloss->diffuse_img.is_valid()) {
		r_spec_gloss->diffuse_img->decompress();
		r_spec_gloss->diffuse_img->resize(r_spec_gloss->spec_gloss_img->get_width(), r_spec_gloss->spec_gloss_img->get_height(), Image::INTERPOLATE_LANCZOS);
		r_spec_gloss->spec_gloss_img->resize(r_spec_gloss->diffuse_img->get_width(), r_spec_gloss->diffuse_img->get_height(), Image::INTERPOLATE_LANCZOS);
	}
	for (int32_t y = 0; y < r_spec_gloss->spec_gloss_img->get_height(); y++) {
		for (int32_t x = 0; x < r_spec_gloss->spec_gloss_img->get_width(); x++) {
			const Color specular_pixel = r_spec_gloss->spec_gloss_img->get_pixel(x, y).to_linear();
			Color specular = Color(specular_pixel.r, specular_pixel.g, specular_pixel.b);
			specular *= r_spec_gloss->specular_factor;
			Color diffuse = Color(1.0f, 1.0f, 1.0f);
			r_spec_gloss->diffuse_img->lock();
			diffuse *= r_spec_gloss->diffuse_img->get_pixel(x, y).to_linear();
			float metallic = 0.0f;
			Color base_color;
			spec_gloss_to_metal_base_color(specular, diffuse, base_color, metallic);
			Color mr = Color(1.0f, 1.0f, 1.0f);
			mr.g = specular_pixel.a;
			mr.b = metallic;
			if (!Math::is_equal_approx(mr.g, 1.0f)) {
				has_roughness = true;
			}
			if (!Math::is_equal_approx(mr.b, 0.0f)) {
				has_metal = true;
			}
			mr.g *= r_spec_gloss->gloss_factor;
			mr.g = 1.0f - mr.g;
			rm_img->set_pixel(x, y, mr);
			r_spec_gloss->diffuse_img->set_pixel(x, y, base_color.to_srgb());
			r_spec_gloss->diffuse_img->unlock();
		}
	}
	rm_img->unlock();
	rm_img->generate_mipmaps();
	r_spec_gloss->diffuse_img->generate_mipmaps();
	Ref<ImageTexture> diffuse_image_texture;
	diffuse_image_texture.instance();
	diffuse_image_texture->create_from_image(r_spec_gloss->diffuse_img);
	p_material->set_texture(Material3D::TEXTURE_ALBEDO, diffuse_image_texture);
	Ref<ImageTexture> rm_image_texture;
	rm_image_texture.instance();
	rm_image_texture->create_from_image(rm_img);
	if (has_roughness) {
		p_material->set_texture(Material3D::TEXTURE_ROUGHNESS, rm_image_texture);
		p_material->set_roughness_texture_channel(Material3D::TEXTURE_CHANNEL_GREEN);
	}

	if (has_metal) {
		p_material->set_texture(Material3D::TEXTURE_METALLIC, rm_image_texture);
		p_material->set_metallic_texture_channel(Material3D::TEXTURE_CHANNEL_BLUE);
	}
}

void GLTFDocument::spec_gloss_to_metal_base_color(const Color &p_specular_factor, const Color &p_diffuse, Color &r_base_color, float &r_metallic) {
	const Color DIELECTRIC_SPECULAR = Color(0.04f, 0.04f, 0.04f);
	Color specular = Color(p_specular_factor.r, p_specular_factor.g, p_specular_factor.b);
	const float one_minus_specular_strength = 1.0f - get_max_component(specular);
	const float dielectric_specular_red = DIELECTRIC_SPECULAR.r;
	float brightness_diffuse = get_perceived_brightness(p_diffuse);
	const float brightness_specular = get_perceived_brightness(specular);
	r_metallic = solve_metallic(dielectric_specular_red, brightness_diffuse, brightness_specular, one_minus_specular_strength);
	const float one_minus_metallic = 1.0f - r_metallic;
	const Color base_color_from_diffuse = p_diffuse * (one_minus_specular_strength / (1.0f - dielectric_specular_red) / MAX(one_minus_metallic, CMP_EPSILON));
	const Color base_color_from_specular = (specular - (DIELECTRIC_SPECULAR * (one_minus_metallic))) * (1.0f / MAX(r_metallic, CMP_EPSILON));
	r_base_color.r = Math::lerp(base_color_from_diffuse.r, base_color_from_specular.r, r_metallic * r_metallic);
	r_base_color.g = Math::lerp(base_color_from_diffuse.g, base_color_from_specular.g, r_metallic * r_metallic);
	r_base_color.b = Math::lerp(base_color_from_diffuse.b, base_color_from_specular.b, r_metallic * r_metallic);
	r_base_color.a = p_diffuse.a;
	r_base_color.r = CLAMP(r_base_color.r, 0.0f, 1.0f);
	r_base_color.g = CLAMP(r_base_color.g, 0.0f, 1.0f);
	r_base_color.b = CLAMP(r_base_color.b, 0.0f, 1.0f);
	r_base_color.a = CLAMP(r_base_color.a, 0.0f, 1.0f);
}

GLTFNodeIndex GLTFDocument::_find_highest_node(Ref<GLTFState> p_state, const Vector<GLTFNodeIndex> &p_subset) {
	int highest = -1;
	GLTFNodeIndex best_node = -1;

	for (int i = 0; i < p_subset.size(); ++i) {
		const GLTFNodeIndex node_i = p_subset[i];
		const Ref<GLTFNode> node = p_state->nodes[node_i];

		if (highest == -1 || node->height < highest) {
			highest = node->height;
			best_node = node_i;
		}
	}

	return best_node;
}

bool GLTFDocument::_capture_nodes_in_skin(Ref<GLTFState> p_state, Ref<GLTFSkin> p_skin, const GLTFNodeIndex p_node_index) {
	bool found_joint = false;

	for (int i = 0; i < p_state->nodes[p_node_index]->children.size(); ++i) {
		found_joint |= _capture_nodes_in_skin(p_state, p_skin, p_state->nodes[p_node_index]->children[i]);
	}

	if (found_joint) {
		// Mark it if we happen to find another skins joint...
		if (p_state->nodes[p_node_index]->joint && p_skin->joints.find(p_node_index) < 0) {
			p_skin->joints.push_back(p_node_index);
		} else if (p_skin->non_joints.find(p_node_index) < 0) {
			p_skin->non_joints.push_back(p_node_index);
		}
	}

	if (p_skin->joints.find(p_node_index) > 0) {
		return true;
	}

	return false;
}

void GLTFDocument::_capture_nodes_for_multirooted_skin(Ref<GLTFState> p_state, Ref<GLTFSkin> p_skin) {
	DisjointSet<GLTFNodeIndex> disjoint_set;

	for (int i = 0; i < p_skin->joints.size(); ++i) {
		const GLTFNodeIndex node_index = p_skin->joints[i];
		const GLTFNodeIndex parent = p_state->nodes[node_index]->parent;
		disjoint_set.insert(node_index);

		if (p_skin->joints.find(parent) >= 0) {
			disjoint_set.create_union(parent, node_index);
		}
	}

	Vector<GLTFNodeIndex> roots;
	disjoint_set.get_representatives(roots);

	if (roots.size() <= 1) {
		return;
	}

	int maxHeight = -1;

	// Determine the max height rooted tree
	for (int i = 0; i < roots.size(); ++i) {
		const GLTFNodeIndex root = roots[i];

		if (maxHeight == -1 || p_state->nodes[root]->height < maxHeight) {
			maxHeight = p_state->nodes[root]->height;
		}
	}

	// Go up the tree till all of the multiple roots of the skin are at the same hierarchy level.
	// This sucks, but 99% of all game engines (not just Godot) would have this same issue.
	for (int i = 0; i < roots.size(); ++i) {
		GLTFNodeIndex current_node = roots[i];
		while (p_state->nodes[current_node]->height > maxHeight) {
			GLTFNodeIndex parent = p_state->nodes[current_node]->parent;

			if (p_state->nodes[parent]->joint && p_skin->joints.find(parent) < 0) {
				p_skin->joints.push_back(parent);
			} else if (p_skin->non_joints.find(parent) < 0) {
				p_skin->non_joints.push_back(parent);
			}

			current_node = parent;
		}

		// replace the roots
		roots.write[i] = current_node;
	}

	// Climb up the tree until they all have the same parent
	bool all_same;

	do {
		all_same = true;
		const GLTFNodeIndex first_parent = p_state->nodes[roots[0]]->parent;

		for (int i = 1; i < roots.size(); ++i) {
			all_same &= (first_parent == p_state->nodes[roots[i]]->parent);
		}

		if (!all_same) {
			for (int i = 0; i < roots.size(); ++i) {
				const GLTFNodeIndex current_node = roots[i];
				const GLTFNodeIndex parent = p_state->nodes[current_node]->parent;

				if (p_state->nodes[parent]->joint && p_skin->joints.find(parent) < 0) {
					p_skin->joints.push_back(parent);
				} else if (p_skin->non_joints.find(parent) < 0) {
					p_skin->non_joints.push_back(parent);
				}

				roots.write[i] = parent;
			}
		}

	} while (!all_same);
}

Error GLTFDocument::_expand_skin(Ref<GLTFState> p_state, Ref<GLTFSkin> p_skin) {
	_capture_nodes_for_multirooted_skin(p_state, p_skin);

	// Grab all nodes that lay in between skin joints/nodes
	DisjointSet<GLTFNodeIndex> disjoint_set;

	Vector<GLTFNodeIndex> all_skin_nodes;
	all_skin_nodes.append_array(p_skin->joints);
	all_skin_nodes.append_array(p_skin->non_joints);

	for (int i = 0; i < all_skin_nodes.size(); ++i) {
		const GLTFNodeIndex node_index = all_skin_nodes[i];
		const GLTFNodeIndex parent = p_state->nodes[node_index]->parent;
		disjoint_set.insert(node_index);

		if (all_skin_nodes.find(parent) >= 0) {
			disjoint_set.create_union(parent, node_index);
		}
	}

	Vector<GLTFNodeIndex> out_owners;
	disjoint_set.get_representatives(out_owners);

	Vector<GLTFNodeIndex> out_roots;

	for (int i = 0; i < out_owners.size(); ++i) {
		Vector<GLTFNodeIndex> set;
		disjoint_set.get_members(set, out_owners[i]);

		const GLTFNodeIndex root = _find_highest_node(p_state, set);
		ERR_FAIL_COND_V(root < 0, FAILED);
		out_roots.push_back(root);
	}

	out_roots.sort();

	for (int i = 0; i < out_roots.size(); ++i) {
		_capture_nodes_in_skin(p_state, p_skin, out_roots[i]);
	}

	p_skin->roots = out_roots;

	return OK;
}

Error GLTFDocument::_verify_skin(Ref<GLTFState> p_state, Ref<GLTFSkin> p_skin) {
	// This may seem duplicated from expand_skins, but this is really a sanity check! (so it kinda is)
	// In case additional interpolating logic is added to the skins, this will help ensure that you
	// do not cause it to self implode into a fiery blaze

	// We are going to re-calculate the root nodes and compare them to the ones saved in the skin,
	// then ensure the multiple trees (if they exist) are on the same sublevel

	// Grab all nodes that lay in between skin joints/nodes
	DisjointSet<GLTFNodeIndex> disjoint_set;

	Vector<GLTFNodeIndex> all_skin_nodes;
	all_skin_nodes.append_array(p_skin->joints);
	all_skin_nodes.append_array(p_skin->non_joints);

	for (int i = 0; i < all_skin_nodes.size(); ++i) {
		const GLTFNodeIndex node_index = all_skin_nodes[i];
		const GLTFNodeIndex parent = p_state->nodes[node_index]->parent;
		disjoint_set.insert(node_index);

		if (all_skin_nodes.find(parent) >= 0) {
			disjoint_set.create_union(parent, node_index);
		}
	}

	Vector<GLTFNodeIndex> out_owners;
	disjoint_set.get_representatives(out_owners);

	Vector<GLTFNodeIndex> out_roots;

	for (int i = 0; i < out_owners.size(); ++i) {
		Vector<GLTFNodeIndex> set;
		disjoint_set.get_members(set, out_owners[i]);

		const GLTFNodeIndex root = _find_highest_node(p_state, set);
		ERR_FAIL_COND_V(root < 0, FAILED);
		out_roots.push_back(root);
	}

	out_roots.sort();

	ERR_FAIL_COND_V(out_roots.size() == 0, FAILED);

	// Make sure the roots are the exact same (they better be)
	ERR_FAIL_COND_V(out_roots.size() != p_skin->roots.size(), FAILED);
	for (int i = 0; i < out_roots.size(); ++i) {
		ERR_FAIL_COND_V(out_roots[i] != p_skin->roots[i], FAILED);
	}

	// Single rooted skin? Perfectly ok!
	if (out_roots.size() == 1) {
		return OK;
	}

	// Make sure all parents of a multi-rooted skin are the SAME
	const GLTFNodeIndex parent = p_state->nodes[out_roots[0]]->parent;
	for (int i = 1; i < out_roots.size(); ++i) {
		if (p_state->nodes[out_roots[i]]->parent != parent) {
			return FAILED;
		}
	}

	return OK;
}

Error GLTFDocument::_parse_skins(Ref<GLTFState> p_state) {
	if (!p_state->json.has("skins")) {
		return OK;
	}

	const Array &skins = p_state->json["skins"];

	// Create the base skins, and mark nodes that are joints
	for (int i = 0; i < skins.size(); i++) {
		const Dictionary &d = skins[i];

		Ref<GLTFSkin> skin;
		skin.instance();

		ERR_FAIL_COND_V(!d.has("joints"), ERR_PARSE_ERROR);

		const Array &joints = d["joints"];

		if (d.has("inverseBindMatrices")) {
			skin->inverse_binds = _decode_accessor_as_xform(p_state, d["inverseBindMatrices"], false);
			ERR_FAIL_COND_V(skin->inverse_binds.size() != joints.size(), ERR_PARSE_ERROR);
		}

		for (int j = 0; j < joints.size(); j++) {
			const GLTFNodeIndex node = joints[j];
			ERR_FAIL_INDEX_V(node, p_state->nodes.size(), ERR_PARSE_ERROR);

			skin->joints.push_back(node);
			skin->joints_original.push_back(node);

			p_state->nodes.write[node]->joint = true;
		}

		if (d.has("name") && !String(d["name"]).empty()) {
			skin->set_name(d["name"]);
		} else {
			skin->set_name(vformat("skin_%s", itos(i)));
		}

		if (d.has("skeleton")) {
			skin->skin_root = d["skeleton"];
		}

		p_state->skins.push_back(skin);
	}

	for (GLTFSkinIndex i = 0; i < p_state->skins.size(); ++i) {
		Ref<GLTFSkin> skin = p_state->skins.write[i];

		// Expand the skin to capture all the extra non-joints that lie in between the actual joints,
		// and expand the hierarchy to ensure multi-rooted trees lie on the same height level
		ERR_FAIL_COND_V(_expand_skin(p_state, skin), ERR_PARSE_ERROR);
		ERR_FAIL_COND_V(_verify_skin(p_state, skin), ERR_PARSE_ERROR);
	}

	print_verbose("glTF: Total skins: " + itos(p_state->skins.size()));

	return OK;
}

Error GLTFDocument::_determine_skeletons(Ref<GLTFState> p_state) {
	// Using a disjoint set, we are going to potentially combine all skins that are actually branches
	// of a main skeleton, or treat skins defining the same set of nodes as ONE skeleton.
	// This is another unclear issue caused by the current glTF specification.

	DisjointSet<GLTFNodeIndex> skeleton_sets;

	for (GLTFSkinIndex skin_i = 0; skin_i < p_state->skins.size(); ++skin_i) {
		const Ref<GLTFSkin> skin = p_state->skins[skin_i];

		Vector<GLTFNodeIndex> all_skin_nodes;
		all_skin_nodes.append_array(skin->joints);
		all_skin_nodes.append_array(skin->non_joints);

		for (int i = 0; i < all_skin_nodes.size(); ++i) {
			const GLTFNodeIndex node_index = all_skin_nodes[i];
			const GLTFNodeIndex parent = p_state->nodes[node_index]->parent;
			skeleton_sets.insert(node_index);

			if (all_skin_nodes.find(parent) >= 0) {
				skeleton_sets.create_union(parent, node_index);
			}
		}

		// We are going to connect the separate skin subtrees in each skin together
		// so that the final roots are entire sets of valid skin trees
		for (int i = 1; i < skin->roots.size(); ++i) {
			skeleton_sets.create_union(skin->roots[0], skin->roots[i]);
		}
	}

	{ // attempt to joint all touching subsets (siblings/parent are part of another skin)
		Vector<GLTFNodeIndex> groups_representatives;
		skeleton_sets.get_representatives(groups_representatives);

		Vector<GLTFNodeIndex> highest_group_members;
		Vector<Vector<GLTFNodeIndex>> groups;
		for (int i = 0; i < groups_representatives.size(); ++i) {
			Vector<GLTFNodeIndex> group;
			skeleton_sets.get_members(group, groups_representatives[i]);
			highest_group_members.push_back(_find_highest_node(p_state, group));
			groups.push_back(group);
		}

		for (int i = 0; i < highest_group_members.size(); ++i) {
			const GLTFNodeIndex node_i = highest_group_members[i];

			// Attach any siblings together (this needs to be done n^2/2 times)
			for (int j = i + 1; j < highest_group_members.size(); ++j) {
				const GLTFNodeIndex node_j = highest_group_members[j];

				// Even if they are siblings under the root! :)
				if (p_state->nodes[node_i]->parent == p_state->nodes[node_j]->parent) {
					skeleton_sets.create_union(node_i, node_j);
				}
			}

			// Attach any parenting going on together (we need to do this n^2 times)
			const GLTFNodeIndex node_i_parent = p_state->nodes[node_i]->parent;
			if (node_i_parent >= 0) {
				for (int j = 0; j < groups.size() && i != j; ++j) {
					const Vector<GLTFNodeIndex> &group = groups[j];

					if (group.find(node_i_parent) >= 0) {
						const GLTFNodeIndex node_j = highest_group_members[j];
						skeleton_sets.create_union(node_i, node_j);
					}
				}
			}
		}
	}

	// At this point, the skeleton groups should be finalized
	Vector<GLTFNodeIndex> skeleton_owners;
	skeleton_sets.get_representatives(skeleton_owners);

	// Mark all the skins actual skeletons, after we have merged them
	for (GLTFSkeletonIndex skel_i = 0; skel_i < skeleton_owners.size(); ++skel_i) {
		const GLTFNodeIndex skeleton_owner = skeleton_owners[skel_i];
		Ref<GLTFSkeleton> skeleton;
		skeleton.instance();

		Vector<GLTFNodeIndex> skeleton_nodes;
		skeleton_sets.get_members(skeleton_nodes, skeleton_owner);

		for (GLTFSkinIndex skin_i = 0; skin_i < p_state->skins.size(); ++skin_i) {
			Ref<GLTFSkin> skin = p_state->skins.write[skin_i];

			// If any of the the skeletons nodes exist in a skin, that skin now maps to the skeleton
			for (int i = 0; i < skeleton_nodes.size(); ++i) {
				GLTFNodeIndex skel_node_i = skeleton_nodes[i];
				if (skin->joints.find(skel_node_i) >= 0 || skin->non_joints.find(skel_node_i) >= 0) {
					skin->skeleton = skel_i;
					continue;
				}
			}
		}

		Vector<GLTFNodeIndex> non_joints;
		for (int i = 0; i < skeleton_nodes.size(); ++i) {
			const GLTFNodeIndex node_i = skeleton_nodes[i];

			if (p_state->nodes[node_i]->joint) {
				skeleton->joints.push_back(node_i);
			} else {
				non_joints.push_back(node_i);
			}
		}

		p_state->skeletons.push_back(skeleton);

		_reparent_non_joint_skeleton_subtrees(p_state, p_state->skeletons.write[skel_i], non_joints);
	}

	for (GLTFSkeletonIndex skel_i = 0; skel_i < p_state->skeletons.size(); ++skel_i) {
		Ref<GLTFSkeleton> skeleton = p_state->skeletons.write[skel_i];

		for (int i = 0; i < skeleton->joints.size(); ++i) {
			const GLTFNodeIndex node_i = skeleton->joints[i];
			Ref<GLTFNode> node = p_state->nodes[node_i];

			ERR_FAIL_COND_V(!node->joint, ERR_PARSE_ERROR);
			ERR_FAIL_COND_V(node->skeleton >= 0, ERR_PARSE_ERROR);
			node->skeleton = skel_i;
		}

		ERR_FAIL_COND_V(_determine_skeleton_roots(p_state, skel_i), ERR_PARSE_ERROR);
	}

	return OK;
}

Error GLTFDocument::_reparent_non_joint_skeleton_subtrees(Ref<GLTFState> p_state, Ref<GLTFSkeleton> p_skeleton, const Vector<GLTFNodeIndex> &p_non_joints) {
	DisjointSet<GLTFNodeIndex> subtree_set;

	// Populate the disjoint set with ONLY non joints that are in the skeleton hierarchy (non_joints vector)
	// This way we can find any joints that lie in between joints, as the current glTF specification
	// mentions nothing about non-joints being in between joints of the same skin. Hopefully one day we
	// can remove this code.

	// skinD depicted here explains this issue:
	// https://github.com/KhronosGroup/glTF-Asset-Generator/blob/master/Output/Positive/Animation_Skin

	for (int i = 0; i < p_non_joints.size(); ++i) {
		const GLTFNodeIndex node_i = p_non_joints[i];

		subtree_set.insert(node_i);

		const GLTFNodeIndex parent_i = p_state->nodes[node_i]->parent;
		if (parent_i >= 0 && p_non_joints.find(parent_i) >= 0 && !p_state->nodes[parent_i]->joint) {
			subtree_set.create_union(parent_i, node_i);
		}
	}

	// Find all the non joint subtrees and re-parent them to a new "fake" joint

	Vector<GLTFNodeIndex> non_joint_subtree_roots;
	subtree_set.get_representatives(non_joint_subtree_roots);

	for (int root_i = 0; root_i < non_joint_subtree_roots.size(); ++root_i) {
		const GLTFNodeIndex subtree_root = non_joint_subtree_roots[root_i];

		Vector<GLTFNodeIndex> subtree_nodes;
		subtree_set.get_members(subtree_nodes, subtree_root);

		for (int subtree_i = 0; subtree_i < subtree_nodes.size(); ++subtree_i) {
			Ref<GLTFNode> node = p_state->nodes[subtree_nodes[subtree_i]];
			node->joint = true;
			// Add the joint to the skeletons joints
			p_skeleton->joints.push_back(subtree_nodes[subtree_i]);
		}
	}

	return OK;
}

Error GLTFDocument::_determine_skeleton_roots(Ref<GLTFState> p_state, const GLTFSkeletonIndex p_skel_i) {
	DisjointSet<GLTFNodeIndex> disjoint_set;

	for (GLTFNodeIndex i = 0; i < p_state->nodes.size(); ++i) {
		const Ref<GLTFNode> node = p_state->nodes[i];

		if (node->skeleton != p_skel_i) {
			continue;
		}

		disjoint_set.insert(i);

		if (node->parent >= 0 && p_state->nodes[node->parent]->skeleton == p_skel_i) {
			disjoint_set.create_union(node->parent, i);
		}
	}

	Ref<GLTFSkeleton> skeleton = p_state->skeletons.write[p_skel_i];

	Vector<GLTFNodeIndex> owners;
	disjoint_set.get_representatives(owners);

	Vector<GLTFNodeIndex> roots;

	for (int i = 0; i < owners.size(); ++i) {
		Vector<GLTFNodeIndex> set;
		disjoint_set.get_members(set, owners[i]);
		const GLTFNodeIndex root = _find_highest_node(p_state, set);
		ERR_FAIL_COND_V(root < 0, FAILED);
		roots.push_back(root);
	}

	roots.sort();
	PoolVector<GLTFNodeIndex> roots_array;
	roots_array.resize(roots.size());
	PoolVector<GLTFNodeIndex>::Write write_roots = roots_array.write();
	for (int32_t root_i = 0; root_i < roots_array.size(); root_i++) {
		write_roots[root_i] = roots[root_i];
	}
	skeleton->roots = roots_array;

	if (roots.size() == 0) {
		return FAILED;
	} else if (roots.size() == 1) {
		return OK;
	}

	// Check that the subtrees have the same parent root
	const GLTFNodeIndex parent = p_state->nodes[roots[0]]->parent;
	for (int i = 1; i < roots.size(); ++i) {
		if (p_state->nodes[roots[i]]->parent != parent) {
			return FAILED;
		}
	}

	return OK;
}

Error GLTFDocument::_create_skeletons(Ref<GLTFState> p_state) {
	for (GLTFSkeletonIndex skel_i = 0; skel_i < p_state->skeletons.size(); ++skel_i) {
		Ref<GLTFSkeleton> gltf_skeleton = p_state->skeletons.write[skel_i];

		Skeleton *skeleton = memnew(Skeleton);
		gltf_skeleton->godot_skeleton = skeleton;
		p_state->skeleton3d_to_gltf_skeleton[skeleton->get_instance_id()] = skel_i;

		// Make a unique name, no gltf node represents this skeleton
		skeleton->set_name(_gen_unique_name(p_state, "Skeleton"));

		List<GLTFNodeIndex> bones;

		for (int i = 0; i < gltf_skeleton->roots.size(); ++i) {
			bones.push_back(gltf_skeleton->roots[i]);
		}

		// Make the skeleton creation deterministic by going through the roots in
		// a sorted order, and DEPTH FIRST
		bones.sort();

		while (!bones.empty()) {
			const GLTFNodeIndex node_i = bones.front()->get();
			bones.pop_front();

			Ref<GLTFNode> node = p_state->nodes[node_i];
			ERR_FAIL_COND_V(node->skeleton != skel_i, FAILED);

			{ // Add all child nodes to the stack (deterministically)
				Vector<GLTFNodeIndex> child_nodes;
				for (int i = 0; i < node->children.size(); ++i) {
					const GLTFNodeIndex child_i = node->children[i];
					if (p_state->nodes[child_i]->skeleton == skel_i) {
						child_nodes.push_back(child_i);
					}
				}

				// Depth first insertion
				child_nodes.sort();
				for (int i = child_nodes.size() - 1; i >= 0; --i) {
					bones.push_front(child_nodes[i]);
				}
			}

			const int bone_index = skeleton->get_bone_count();

			if (node->get_name().empty()) {
				node->set_name("bone");
			}

			node->set_name(_gen_unique_bone_name(p_state, skel_i, node->get_name()));

			skeleton->add_bone(node->get_name());
			skeleton->set_bone_rest(bone_index, node->xform);

			if (node->parent >= 0 && p_state->nodes[node->parent]->skeleton == skel_i) {
				const int bone_parent = skeleton->find_bone(p_state->nodes[node->parent]->get_name());
				ERR_FAIL_COND_V(bone_parent < 0, FAILED);
				skeleton->set_bone_parent(bone_index, skeleton->find_bone(p_state->nodes[node->parent]->get_name()));
			}

			p_state->scene_nodes.insert(node_i, skeleton);
		}
	}

	ERR_FAIL_COND_V(_map_skin_joints_indices_to_skeleton_bone_indices(p_state), ERR_PARSE_ERROR);

	return OK;
}

Error GLTFDocument::_map_skin_joints_indices_to_skeleton_bone_indices(Ref<GLTFState> p_state) {
	for (GLTFSkinIndex skin_i = 0; skin_i < p_state->skins.size(); ++skin_i) {
		Ref<GLTFSkin> skin = p_state->skins.write[skin_i];

		Ref<GLTFSkeleton> skeleton = p_state->skeletons[skin->skeleton];

		for (int joint_index = 0; joint_index < skin->joints_original.size(); ++joint_index) {
			const GLTFNodeIndex node_i = skin->joints_original[joint_index];
			const Ref<GLTFNode> node = p_state->nodes[node_i];

			const int bone_index = skeleton->godot_skeleton->find_bone(node->get_name());
			ERR_FAIL_COND_V(bone_index < 0, FAILED);

			skin->joint_i_to_bone_i.insert(joint_index, bone_index);
		}
	}

	return OK;
}

Error GLTFDocument::_serialize_skins(Ref<GLTFState> p_state) {
	_remove_duplicate_skins(p_state);
	Array json_skins;
	for (int skin_i = 0; skin_i < p_state->skins.size(); skin_i++) {
		Ref<GLTFSkin> gltf_skin = p_state->skins[skin_i];
		Dictionary json_skin;
		json_skin["inverseBindMatrices"] = _encode_accessor_as_xform(p_state, gltf_skin->inverse_binds, false);
		json_skin["joints"] = gltf_skin->get_joints();
		json_skin["name"] = gltf_skin->get_name();
		json_skins.push_back(json_skin);
	}
	if (!p_state->skins.size()) {
		return OK;
	}

	p_state->json["skins"] = json_skins;
	return OK;
}

Error GLTFDocument::_create_skins(Ref<GLTFState> p_state) {
	for (GLTFSkinIndex skin_i = 0; skin_i < p_state->skins.size(); ++skin_i) {
		Ref<GLTFSkin> gltf_skin = p_state->skins.write[skin_i];

		Ref<Skin> skin;
		skin.instance();

		// Some skins don't have IBM's! What absolute monsters!
		const bool has_ibms = !gltf_skin->inverse_binds.empty();

		for (int joint_i = 0; joint_i < gltf_skin->joints_original.size(); ++joint_i) {
			GLTFNodeIndex node = gltf_skin->joints_original[joint_i];
			String bone_name = p_state->nodes[node]->get_name();

			Transform xform;
			if (has_ibms) {
				xform = gltf_skin->inverse_binds[joint_i];
			}

			if (p_state->use_named_skin_binds) {
				skin->add_named_bind(bone_name, xform);
			} else {
				int32_t bone_i = gltf_skin->joint_i_to_bone_i[joint_i];
				skin->add_bind(bone_i, xform);
			}
		}

		gltf_skin->godot_skin = skin;
	}

	// Purge the duplicates!
	_remove_duplicate_skins(p_state);

	// Create unique names now, after removing duplicates
	for (GLTFSkinIndex skin_i = 0; skin_i < p_state->skins.size(); ++skin_i) {
		Ref<Skin> skin = p_state->skins.write[skin_i]->godot_skin;
		if (skin->get_name().empty()) {
			// Make a unique name, no gltf node represents this skin
			skin->set_name(_gen_unique_name(p_state, "Skin"));
		}
	}

	return OK;
}

bool GLTFDocument::_skins_are_same(const Ref<Skin> p_skin_a, const Ref<Skin> p_skin_b) {
	if (p_skin_a->get_bind_count() != p_skin_b->get_bind_count()) {
		return false;
	}

	for (int i = 0; i < p_skin_a->get_bind_count(); ++i) {
		if (p_skin_a->get_bind_bone(i) != p_skin_b->get_bind_bone(i)) {
			return false;
		}
		if (p_skin_a->get_bind_name(i) != p_skin_b->get_bind_name(i)) {
			return false;
		}

		Transform a_xform = p_skin_a->get_bind_pose(i);
		Transform b_xform = p_skin_b->get_bind_pose(i);

		if (a_xform != b_xform) {
			return false;
		}
	}

	return true;
}

void GLTFDocument::_remove_duplicate_skins(Ref<GLTFState> p_state) {
	for (int i = 0; i < p_state->skins.size(); ++i) {
		for (int j = i + 1; j < p_state->skins.size(); ++j) {
			const Ref<Skin> skin_i = p_state->skins[i]->godot_skin;
			const Ref<Skin> skin_j = p_state->skins[j]->godot_skin;

			if (_skins_are_same(skin_i, skin_j)) {
				// replace it and delete the old
				p_state->skins.write[j]->godot_skin = skin_i;
			}
		}
	}
}

Error GLTFDocument::_serialize_lights(Ref<GLTFState> p_state) {
	if (p_state->lights.empty()) {
		return OK;
	}
	Array lights;
	for (GLTFLightIndex i = 0; i < p_state->lights.size(); i++) {
		Ref<GLTFLight> light = p_state->lights[i];
		Dictionary d = light->to_dictionary();
		lights.push_back(d);
	}

	Dictionary extensions;
	if (p_state->json.has("extensions")) {
		extensions = p_state->json["extensions"];
	} else {
		p_state->json["extensions"] = extensions;
	}
	Dictionary lights_punctual;
	extensions["KHR_lights_punctual"] = lights_punctual;
	lights_punctual["lights"] = lights;

	print_verbose("glTF: Total lights: " + itos(p_state->lights.size()));

	return OK;
}

Error GLTFDocument::_serialize_cameras(Ref<GLTFState> p_state) {
	Array cameras;
	cameras.resize(p_state->cameras.size());
	for (GLTFCameraIndex i = 0; i < p_state->cameras.size(); i++) {
		Ref<GLTFCamera> camera = p_state->cameras[i];
		Dictionary d = camera->to_dictionary();
		cameras[i] = d;
	}

	if (!p_state->cameras.size()) {
		return OK;
	}

	p_state->json["cameras"] = cameras;

	print_verbose("glTF: Total cameras: " + itos(p_state->cameras.size()));

	return OK;
}

Error GLTFDocument::_parse_lights(Ref<GLTFState> p_state) {
	if (!p_state->json.has("extensions")) {
		return OK;
	}
	Dictionary extensions = p_state->json["extensions"];
	if (!extensions.has("KHR_lights_punctual")) {
		return OK;
	}
	Dictionary lights_punctual = extensions["KHR_lights_punctual"];
	if (!lights_punctual.has("lights")) {
		return OK;
	}

	const Array &lights = lights_punctual["lights"];

	for (GLTFLightIndex light_i = 0; light_i < lights.size(); light_i++) {
		Ref<GLTFLight> light = GLTFLight::from_dictionary(lights[light_i]);
		if (light.is_null()) {
			return Error::ERR_PARSE_ERROR;
		}
		p_state->lights.push_back(light);
	}

	print_verbose("glTF: Total lights: " + itos(p_state->lights.size()));

	return OK;
}

Error GLTFDocument::_parse_cameras(Ref<GLTFState> p_state) {
	if (!p_state->json.has("cameras")) {
		return OK;
	}

	const Array cameras = p_state->json["cameras"];

	for (GLTFCameraIndex i = 0; i < cameras.size(); i++) {
		Ref<GLTFCamera> camera = GLTFCamera::from_dictionary(cameras[i]);
		if (camera.is_null()) {
			return Error::ERR_PARSE_ERROR;
		}
		p_state->cameras.push_back(camera);
	}

	print_verbose("glTF: Total cameras: " + itos(p_state->cameras.size()));

	return OK;
}

String GLTFDocument::interpolation_to_string(const GLTFAnimation::Interpolation p_interp) {
	String interp = "LINEAR";
	if (p_interp == GLTFAnimation::INTERP_STEP) {
		interp = "STEP";
	} else if (p_interp == GLTFAnimation::INTERP_LINEAR) {
		interp = "LINEAR";
	} else if (p_interp == GLTFAnimation::INTERP_CATMULLROMSPLINE) {
		interp = "CATMULLROMSPLINE";
	} else if (p_interp == GLTFAnimation::INTERP_CUBIC_SPLINE) {
		interp = "CUBICSPLINE";
	}

	return interp;
}

Error GLTFDocument::_serialize_animations(Ref<GLTFState> p_state) {
	if (!p_state->animation_players.size()) {
		return OK;
	}
	for (int32_t player_i = 0; player_i < p_state->animation_players.size(); player_i++) {
		List<StringName> animation_names;
		AnimationPlayer *animation_player = p_state->animation_players[player_i];
		animation_player->get_animation_list(&animation_names);
		if (animation_names.size()) {
			for (int animation_name_i = 0; animation_name_i < animation_names.size(); animation_name_i++) {
				_convert_animation(p_state, animation_player, animation_names[animation_name_i]);
			}
		}
	}
	Array animations;
	for (GLTFAnimationIndex animation_i = 0; animation_i < p_state->animations.size(); animation_i++) {
		Dictionary d;
		Ref<GLTFAnimation> gltf_animation = p_state->animations[animation_i];
		if (!gltf_animation->get_tracks().size()) {
			continue;
		}

		if (!gltf_animation->get_name().empty()) {
			d["name"] = gltf_animation->get_name();
		}
		Array channels;
		Array samplers;

		for (Map<int, GLTFAnimation::Track>::Element *track_i = gltf_animation->get_tracks().front(); track_i; track_i = track_i->next()) {
			GLTFAnimation::Track track = track_i->get();
			if (track.translation_track.times.size()) {
				Dictionary t;
				t["sampler"] = samplers.size();
				Dictionary s;

				s["interpolation"] = interpolation_to_string(track.translation_track.interpolation);
				Vector<real_t> times = Variant(track.translation_track.times);
				s["input"] = _encode_accessor_as_floats(p_state, times, false);
				Vector<Vector3> values = Variant(track.translation_track.values);
				s["output"] = _encode_accessor_as_vec3(p_state, values, false);

				samplers.push_back(s);

				Dictionary target;
				target["path"] = "translation";
				target["node"] = track_i->key();

				t["target"] = target;
				channels.push_back(t);
			}
			if (track.rotation_track.times.size()) {
				Dictionary t;
				t["sampler"] = samplers.size();
				Dictionary s;

				s["interpolation"] = interpolation_to_string(track.rotation_track.interpolation);
				Vector<real_t> times = Variant(track.rotation_track.times);
				s["input"] = _encode_accessor_as_floats(p_state, times, false);
				Vector<Quat> values = track.rotation_track.values;
				s["output"] = _encode_accessor_as_quats(p_state, values, false);

				samplers.push_back(s);

				Dictionary target;
				target["path"] = "rotation";
				target["node"] = track_i->key();

				t["target"] = target;
				channels.push_back(t);
			}
			if (track.scale_track.times.size()) {
				Dictionary t;
				t["sampler"] = samplers.size();
				Dictionary s;

				s["interpolation"] = interpolation_to_string(track.scale_track.interpolation);
				Vector<real_t> times = Variant(track.scale_track.times);
				s["input"] = _encode_accessor_as_floats(p_state, times, false);
				Vector<Vector3> values = Variant(track.scale_track.values);
				s["output"] = _encode_accessor_as_vec3(p_state, values, false);

				samplers.push_back(s);

				Dictionary target;
				target["path"] = "scale";
				target["node"] = track_i->key();

				t["target"] = target;
				channels.push_back(t);
			}
			if (track.weight_tracks.size()) {
				double length = 0.0f;

				for (int32_t track_idx = 0; track_idx < track.weight_tracks.size(); track_idx++) {
					int32_t last_time_index = track.weight_tracks[track_idx].times.size() - 1;
					length = MAX(length, track.weight_tracks[track_idx].times[last_time_index]);
				}

				Dictionary t;
				t["sampler"] = samplers.size();
				Dictionary s;
				Vector<real_t> times;
				const double increment = 1.0 / BAKE_FPS;
				{
					double time = 0.0;
					bool last = false;
					while (true) {
						times.push_back(time);
						if (last) {
							break;
						}
						time += increment;
						if (time >= length) {
							last = true;
							time = length;
						}
					}
				}

				for (int32_t track_idx = 0; track_idx < track.weight_tracks.size(); track_idx++) {
					double time = 0.0;
					bool last = false;
					Vector<real_t> weight_track;
					while (true) {
						float weight = _interpolate_track<float>(track.weight_tracks[track_idx].times,
								track.weight_tracks[track_idx].values,
								time,
								track.weight_tracks[track_idx].interpolation);
						weight_track.push_back(weight);
						if (last) {
							break;
						}
						time += increment;
						if (time >= length) {
							last = true;
							time = length;
						}
					}
					track.weight_tracks.write[track_idx].times = times;
					track.weight_tracks.write[track_idx].values = weight_track;
				}

				Vector<real_t> all_track_times = times;
				Vector<real_t> all_track_values;
				int32_t values_size = track.weight_tracks[0].values.size();
				int32_t weight_tracks_size = track.weight_tracks.size();
				all_track_values.resize(weight_tracks_size * values_size);
				for (int k = 0; k < track.weight_tracks.size(); k++) {
					Vector<float> wdata = track.weight_tracks[k].values;
					for (int l = 0; l < wdata.size(); l++) {
						int32_t index = l * weight_tracks_size + k;
						ERR_BREAK(index >= all_track_values.size());
						all_track_values.write[index] = wdata.write[l];
					}
				}

				s["interpolation"] = interpolation_to_string(track.weight_tracks[track.weight_tracks.size() - 1].interpolation);
				s["input"] = _encode_accessor_as_floats(p_state, all_track_times, false);
				s["output"] = _encode_accessor_as_floats(p_state, all_track_values, false);

				samplers.push_back(s);

				Dictionary target;
				target["path"] = "weights";
				target["node"] = track_i->key();

				t["target"] = target;
				channels.push_back(t);
			}
		}
		if (channels.size() && samplers.size()) {
			d["channels"] = channels;
			d["samplers"] = samplers;
			animations.push_back(d);
		}
	}

	if (!animations.size()) {
		return OK;
	}
	p_state->json["animations"] = animations;

	print_verbose("glTF: Total animations '" + itos(p_state->animations.size()) + "'.");

	return OK;
}

Error GLTFDocument::_parse_animations(Ref<GLTFState> p_state) {
	if (!p_state->json.has("animations")) {
		return OK;
	}

	const Array &animations = p_state->json["animations"];

	for (GLTFAnimationIndex i = 0; i < animations.size(); i++) {
		const Dictionary &d = animations[i];

		Ref<GLTFAnimation> animation;
		animation.instance();

		if (!d.has("channels") || !d.has("samplers")) {
			continue;
		}

		Array channels = d["channels"];
		Array samplers = d["samplers"];

		if (d.has("name")) {
			const String name = d["name"];
			if (name.begins_with("loop") || name.ends_with("loop") || name.begins_with("cycle") || name.ends_with("cycle")) {
				animation->set_loop(true);
			}
			if (p_state->use_legacy_names) {
				animation->set_name(_sanitize_scene_name(p_state, name));
			} else {
				animation->set_name(_gen_unique_animation_name(p_state, name));
			}
		}

		for (int j = 0; j < channels.size(); j++) {
			const Dictionary &c = channels[j];
			if (!c.has("target")) {
				continue;
			}

			const Dictionary &t = c["target"];
			if (!t.has("node") || !t.has("path")) {
				continue;
			}

			ERR_FAIL_COND_V(!c.has("sampler"), ERR_PARSE_ERROR);
			const int sampler = c["sampler"];
			ERR_FAIL_INDEX_V(sampler, samplers.size(), ERR_PARSE_ERROR);

			GLTFNodeIndex node = t["node"];
			String path = t["path"];

			ERR_FAIL_INDEX_V(node, p_state->nodes.size(), ERR_PARSE_ERROR);

			GLTFAnimation::Track *track = nullptr;

			if (!animation->get_tracks().has(node)) {
				animation->get_tracks()[node] = GLTFAnimation::Track();
			}

			track = &animation->get_tracks()[node];

			const Dictionary &s = samplers[sampler];

			ERR_FAIL_COND_V(!s.has("input"), ERR_PARSE_ERROR);
			ERR_FAIL_COND_V(!s.has("output"), ERR_PARSE_ERROR);

			const int input = s["input"];
			const int output = s["output"];

			GLTFAnimation::Interpolation interp = GLTFAnimation::INTERP_LINEAR;
			int output_count = 1;
			if (s.has("interpolation")) {
				const String &in = s["interpolation"];
				if (in == "STEP") {
					interp = GLTFAnimation::INTERP_STEP;
				} else if (in == "LINEAR") {
					interp = GLTFAnimation::INTERP_LINEAR;
				} else if (in == "CATMULLROMSPLINE") {
					interp = GLTFAnimation::INTERP_CATMULLROMSPLINE;
					output_count = 3;
				} else if (in == "CUBICSPLINE") {
					interp = GLTFAnimation::INTERP_CUBIC_SPLINE;
					output_count = 3;
				}
			}

			const Vector<float> times = _decode_accessor_as_floats(p_state, input, false);
			if (path == "translation") {
				const Vector<Vector3> translations = _decode_accessor_as_vec3(p_state, output, false);
				track->translation_track.interpolation = interp;
				track->translation_track.times = Variant(times); //convert via variant
				track->translation_track.values = Variant(translations); //convert via variant
			} else if (path == "rotation") {
				const Vector<Quat> rotations = _decode_accessor_as_quat(p_state, output, false);
				track->rotation_track.interpolation = interp;
				track->rotation_track.times = Variant(times); //convert via variant
				track->rotation_track.values = rotations;
			} else if (path == "scale") {
				const Vector<Vector3> scales = _decode_accessor_as_vec3(p_state, output, false);
				track->scale_track.interpolation = interp;
				track->scale_track.times = Variant(times); //convert via variant
				track->scale_track.values = Variant(scales); //convert via variant
			} else if (path == "weights") {
				const Vector<float> weights = _decode_accessor_as_floats(p_state, output, false);

				ERR_FAIL_INDEX_V(p_state->nodes[node]->mesh, p_state->meshes.size(), ERR_PARSE_ERROR);
				Ref<GLTFMesh> mesh = p_state->meshes[p_state->nodes[node]->mesh];
				ERR_CONTINUE(!mesh->get_blend_weights().size());
				const int wc = mesh->get_blend_weights().size();

				track->weight_tracks.resize(wc);

				const int expected_value_count = times.size() * output_count * wc;
				ERR_CONTINUE_MSG(weights.size() != expected_value_count, "Invalid weight data, expected " + itos(expected_value_count) + " weight values, got " + itos(weights.size()) + " instead.");

				const int wlen = weights.size() / wc;
				for (int k = 0; k < wc; k++) { //separate tracks, having them together is not such a good idea
					GLTFAnimation::Channel<float> cf;
					cf.interpolation = interp;
					cf.times = Variant(times);
					Vector<float> wdata;
					wdata.resize(wlen);
					for (int l = 0; l < wlen; l++) {
						wdata.write[l] = weights[l * wc + k];
					}

					cf.values = wdata;
					track->weight_tracks.write[k] = cf;
				}
			} else {
				WARN_PRINT("Invalid path '" + path + "'.");
			}
		}

		p_state->animations.push_back(animation);
	}

	print_verbose("glTF: Total animations '" + itos(p_state->animations.size()) + "'.");

	return OK;
}

void GLTFDocument::_assign_scene_names(Ref<GLTFState> p_state) {
	for (int i = 0; i < p_state->nodes.size(); i++) {
		Ref<GLTFNode> gltf_node = p_state->nodes[i];

		// Any joints get unique names generated when the skeleton is made, unique to the skeleton
		if (gltf_node->skeleton >= 0) {
			continue;
		}

		if (gltf_node->get_name().empty()) {
			if (gltf_node->mesh >= 0) {
				gltf_node->set_name(_gen_unique_name(p_state, "Mesh"));
			} else if (gltf_node->camera >= 0) {
				gltf_node->set_name(_gen_unique_name(p_state, "Camera"));
			} else {
				gltf_node->set_name(_gen_unique_name(p_state, "Node"));
			}
		}

		gltf_node->set_name(_gen_unique_name(p_state, gltf_node->get_name()));
	}

	// Assign a unique name to the scene last to avoid naming conflicts with the root
	p_state->scene_name = _gen_unique_name(p_state, p_state->scene_name);
}

BoneAttachment *GLTFDocument::_generate_bone_attachment(Ref<GLTFState> p_state, Skeleton *p_skeleton, const GLTFNodeIndex p_node_index, const GLTFNodeIndex p_bone_index) {
	Ref<GLTFNode> gltf_node = p_state->nodes[p_node_index];
	Ref<GLTFNode> bone_node = p_state->nodes[p_bone_index];

	BoneAttachment *bone_attachment = memnew(BoneAttachment);
	print_verbose("glTF: Creating bone attachment for: " + gltf_node->get_name());

	ERR_FAIL_COND_V(!bone_node->joint, nullptr);

	bone_attachment->set_bone_name(bone_node->get_name());

	return bone_attachment;
}

GLTFMeshIndex GLTFDocument::_convert_mesh_to_gltf(Ref<GLTFState> p_state, MeshInstance *p_mesh_instance) {
	ERR_FAIL_NULL_V(p_mesh_instance, -1);
	if (p_mesh_instance->get_mesh().is_null()) {
		return -1;
	}
	Ref<ArrayMesh> import_mesh;
	import_mesh.instance();
	Ref<Mesh> godot_mesh = p_mesh_instance->get_mesh();
	if (godot_mesh.is_null()) {
		return -1;
	}
	int32_t blend_count = godot_mesh->get_blend_shape_count();
	Vector<float> blend_weights;
	blend_weights.resize(blend_count);
	Ref<ArrayMesh> am = godot_mesh;
	if (am != nullptr) {
		import_mesh = am;
	} else {
		for (int32_t surface_i = 0; surface_i < godot_mesh->get_surface_count(); surface_i++) {
			Mesh::PrimitiveType primitive_type = godot_mesh->surface_get_primitive_type(surface_i);
			Array arrays = godot_mesh->surface_get_arrays(surface_i);
			Ref<Material> mat = godot_mesh->surface_get_material(surface_i);
			if (p_mesh_instance->get_surface_material(surface_i).is_valid()) {
				mat = p_mesh_instance->get_surface_material(surface_i);
			}
			if (p_mesh_instance->get_material_override().is_valid()) {
				mat = p_mesh_instance->get_material_override();
			}
			int32_t mat_idx = import_mesh->get_surface_count();
			import_mesh->add_surface_from_arrays(primitive_type, arrays);
			import_mesh->surface_set_material(mat_idx, mat);
		}
	}
	for (int32_t blend_i = 0; blend_i < blend_count; blend_i++) {
		blend_weights.write[blend_i] = 0.0f;
	}
	Ref<GLTFMesh> gltf_mesh;
	gltf_mesh.instance();
	Array instance_materials;
	for (int32_t surface_i = 0; surface_i < import_mesh->get_surface_count(); surface_i++) {
		Ref<Material> mat = import_mesh->surface_get_material(surface_i);
		if (p_mesh_instance->get_surface_material(surface_i).is_valid()) {
			mat = p_mesh_instance->get_surface_material(surface_i);
		}
		if (p_mesh_instance->get_material_override().is_valid()) {
			mat = p_mesh_instance->get_material_override();
		}
		instance_materials.append(mat);
	}
	gltf_mesh->set_instance_materials(instance_materials);
	gltf_mesh->set_mesh(import_mesh);
	gltf_mesh->set_blend_weights(blend_weights);
	GLTFMeshIndex mesh_i = p_state->meshes.size();
	p_state->meshes.push_back(gltf_mesh);
	return mesh_i;
}

Spatial *GLTFDocument::_generate_mesh_instance(Ref<GLTFState> p_state, Node *p_scene_parent, const GLTFNodeIndex p_node_index) {
	Ref<GLTFNode> gltf_node = p_state->nodes[p_node_index];

	ERR_FAIL_INDEX_V(gltf_node->mesh, p_state->meshes.size(), nullptr);

	MeshInstance *mi = memnew(MeshInstance);
	print_verbose("glTF: Creating mesh for: " + gltf_node->get_name());

	Ref<GLTFMesh> mesh = p_state->meshes.write[gltf_node->mesh];
	if (mesh.is_null()) {
		return mi;
	}
	Ref<ArrayMesh> import_mesh = mesh->get_mesh();
	if (import_mesh.is_null()) {
		return mi;
	}
	mi->set_mesh(import_mesh);
	for (int i = 0; i < mesh->get_blend_weights().size(); i++) {
		mi->set("blend_shapes/" + mesh->get_mesh()->get_blend_shape_name(i), mesh->get_blend_weights()[i]);
	}
	return mi;
}

Spatial *GLTFDocument::_generate_light(Ref<GLTFState> p_state, Node *p_scene_parent, const GLTFNodeIndex p_node_index) {
	Ref<GLTFNode> gltf_node = p_state->nodes[p_node_index];

	ERR_FAIL_INDEX_V(gltf_node->light, p_state->lights.size(), nullptr);

	print_verbose("glTF: Creating light for: " + gltf_node->get_name());

	Ref<GLTFLight> l = p_state->lights[gltf_node->light];
	return l->to_node();
}

Camera *GLTFDocument::_generate_camera(Ref<GLTFState> p_state, Node *p_scene_parent, const GLTFNodeIndex p_node_index) {
	Ref<GLTFNode> gltf_node = p_state->nodes[p_node_index];

	ERR_FAIL_INDEX_V(gltf_node->camera, p_state->cameras.size(), nullptr);

	print_verbose("glTF: Creating camera for: " + gltf_node->get_name());

	Ref<GLTFCamera> c = p_state->cameras[gltf_node->camera];
	return c->to_node();
}

GLTFCameraIndex GLTFDocument::_convert_camera(Ref<GLTFState> p_state, Camera *p_camera) {
	print_verbose("glTF: Converting camera: " + p_camera->get_name());

	Ref<GLTFCamera> c = GLTFCamera::from_node(p_camera);
	GLTFCameraIndex camera_index = p_state->cameras.size();
	p_state->cameras.push_back(c);
	return camera_index;
}

GLTFLightIndex GLTFDocument::_convert_light(Ref<GLTFState> p_state, Light *p_light) {
	print_verbose("glTF: Converting light: " + p_light->get_name());

	Ref<GLTFLight> l = GLTFLight::from_node(p_light);

	GLTFLightIndex light_index = p_state->lights.size();
	p_state->lights.push_back(l);
	return light_index;
}

void GLTFDocument::_convert_spatial(Ref<GLTFState> p_state, Spatial *p_spatial, Ref<GLTFNode> p_node) {
	Transform xform = p_spatial->get_transform();
	p_node->scale = xform.basis.get_scale();
	p_node->rotation = xform.basis.get_rotation_quat();
	p_node->translation = xform.origin;
}

Spatial *GLTFDocument::_generate_spatial(Ref<GLTFState> p_state, Node *p_scene_parent, const GLTFNodeIndex p_node_index) {
	Ref<GLTFNode> gltf_node = p_state->nodes[p_node_index];

	Spatial *spatial = memnew(Spatial);
	print_verbose("glTF: Converting spatial: " + gltf_node->get_name());

	return spatial;
}

void GLTFDocument::_convert_scene_node(Ref<GLTFState> p_state, Node *p_current, const GLTFNodeIndex p_gltf_parent, const GLTFNodeIndex p_gltf_root) {
	bool retflag = true;
	_check_visibility(p_current, retflag);
	if (retflag) {
		return;
	}
	Ref<GLTFNode> gltf_node;
	gltf_node.instance();
	gltf_node->set_name(_gen_unique_name(p_state, p_current->get_name()));
	if (cast_to<Spatial>(p_current)) {
		Spatial *spatial = cast_to<Spatial>(p_current);
		_convert_spatial(p_state, spatial, gltf_node);
	}
	if (cast_to<MeshInstance>(p_current)) {
		MeshInstance *mi = cast_to<MeshInstance>(p_current);
		_convert_mesh_instance_to_gltf(mi, p_state, gltf_node);
	} else if (cast_to<BoneAttachment>(p_current)) {
		BoneAttachment *bone = cast_to<BoneAttachment>(p_current);
		_convert_bone_attachment_to_gltf(bone, p_state, p_gltf_parent, p_gltf_root, gltf_node);
		return;
	} else if (cast_to<Skeleton>(p_current)) {
		Skeleton *skel = cast_to<Skeleton>(p_current);
		_convert_skeleton_to_gltf(skel, p_state, p_gltf_parent, p_gltf_root, gltf_node);
		// We ignore the Godot Engine node that is the skeleton.
		return;
	} else if (cast_to<MultiMeshInstance>(p_current)) {
		MultiMeshInstance *multi = cast_to<MultiMeshInstance>(p_current);
		_convert_multi_mesh_instance_to_gltf(multi, p_gltf_parent, p_gltf_root, gltf_node, p_state);
#ifdef MODULE_CSG_ENABLED
	} else if (cast_to<CSGShape>(p_current)) {
		CSGShape *shape = cast_to<CSGShape>(p_current);
		if (shape->get_parent() && shape->is_root_shape()) {
			_convert_csg_shape_to_gltf(shape, p_gltf_parent, gltf_node, p_state);
		}
#endif // MODULE_CSG_ENABLED
#ifdef MODULE_GRIDMAP_ENABLED
	} else if (cast_to<GridMap>(p_current)) {
		GridMap *gridmap = Object::cast_to<GridMap>(p_current);
		_convert_grid_map_to_gltf(gridmap, p_gltf_parent, p_gltf_root, gltf_node, p_state);
#endif // MODULE_GRIDMAP_ENABLED
	} else if (cast_to<Camera>(p_current)) {
		Camera *camera = Object::cast_to<Camera>(p_current);
		_convert_camera_to_gltf(camera, p_state, gltf_node);
	} else if (cast_to<Light>(p_current)) {
		Light *light = Object::cast_to<Light>(p_current);
		_convert_light_to_gltf(light, p_state, gltf_node);
	} else if (cast_to<AnimationPlayer>(p_current)) {
		AnimationPlayer *animation_player = Object::cast_to<AnimationPlayer>(p_current);
		_convert_animation_player_to_gltf(animation_player, p_state, p_gltf_parent, p_gltf_root, gltf_node, p_current);
	}
	for (int ext_i = 0; ext_i < document_extensions.size(); ext_i++) {
		Ref<GLTFDocumentExtension> ext = document_extensions[ext_i];
		ERR_CONTINUE(ext.is_null());
		ext->convert_scene_node(p_state, gltf_node, p_current);
	}
	GLTFNodeIndex current_node_i = p_state->nodes.size();
	GLTFNodeIndex gltf_root = p_gltf_root;
	if (gltf_root == -1) {
		gltf_root = current_node_i;
		Array scenes;
		scenes.push_back(gltf_root);
		p_state->json["scene"] = scenes;
	}
	_create_gltf_node(p_state, p_current, current_node_i, p_gltf_parent, gltf_root, gltf_node);
	for (int node_i = 0; node_i < p_current->get_child_count(); node_i++) {
		_convert_scene_node(p_state, p_current->get_child(node_i), current_node_i, gltf_root);
	}
}

#ifdef MODULE_CSG_ENABLED
void GLTFDocument::_convert_csg_shape_to_gltf(CSGShape *p_current, GLTFNodeIndex p_gltf_parent, Ref<GLTFNode> p_gltf_node, Ref<GLTFState> p_state) {
	CSGShape *csg = p_current;
	csg->call("_update_shape");
	Array meshes = csg->get_meshes();
	if (meshes.size() != 2) {
		return;
	}
	Ref<Material> mat;
	if (csg->get_material_override().is_valid()) {
		mat = csg->get_material_override();
	}
	Ref<GLTFMesh> gltf_mesh;
	gltf_mesh.instance();
	Ref<ArrayMesh> import_mesh;
	import_mesh.instance();
	Ref<ArrayMesh> array_mesh = csg->get_meshes()[1];
	for (int32_t surface_i = 0; surface_i < array_mesh->get_surface_count(); surface_i++) {
		import_mesh->add_surface_from_arrays(Mesh::PRIMITIVE_TRIANGLES, array_mesh->surface_get_arrays(surface_i));
	}
	gltf_mesh->set_mesh(import_mesh);
	GLTFMeshIndex mesh_i = p_state->meshes.size();
	p_state->meshes.push_back(gltf_mesh);
	p_gltf_node->mesh = mesh_i;
	p_gltf_node->xform = csg->get_meshes()[0];
	p_gltf_node->set_name(_gen_unique_name(p_state, csg->get_name()));
}
#endif // MODULE_CSG_ENABLED

void GLTFDocument::_create_gltf_node(Ref<GLTFState> p_state, Node *p_scene_parent, GLTFNodeIndex current_node_i,
		GLTFNodeIndex p_parent_node_index, GLTFNodeIndex p_root_gltf_node, Ref<GLTFNode> p_gltf_node) {
	p_state->scene_nodes.insert(current_node_i, p_scene_parent);
	p_state->nodes.push_back(p_gltf_node);
	ERR_FAIL_COND(current_node_i == p_parent_node_index);
	p_state->nodes.write[current_node_i]->parent = p_parent_node_index;
	if (p_parent_node_index == -1) {
		return;
	}
	p_state->nodes.write[p_parent_node_index]->children.push_back(current_node_i);
}

void GLTFDocument::_convert_animation_player_to_gltf(AnimationPlayer *p_animation_player, Ref<GLTFState> p_state, GLTFNodeIndex p_gltf_current, GLTFNodeIndex p_gltf_root_index, Ref<GLTFNode> p_gltf_node, Node *p_scene_parent) {
	ERR_FAIL_COND(!p_animation_player);
	p_state->animation_players.push_back(p_animation_player);
	print_verbose(String("glTF: Converting animation player: ") + p_animation_player->get_name());
}

void GLTFDocument::_check_visibility(Node *p_node, bool &r_retflag) {
	r_retflag = true;
	Spatial *spatial = Object::cast_to<Spatial>(p_node);
	Node2D *node_2d = Object::cast_to<Node2D>(p_node);
	if (node_2d && !node_2d->is_visible()) {
		return;
	}
	if (spatial && !spatial->is_visible()) {
		return;
	}
	r_retflag = false;
}

void GLTFDocument::_convert_camera_to_gltf(Camera *p_camera, Ref<GLTFState> p_state, Ref<GLTFNode> p_gltf_node) {
	ERR_FAIL_COND(!p_camera);
	GLTFCameraIndex camera_index = _convert_camera(p_state, p_camera);
	if (camera_index != -1) {
		p_gltf_node->camera = camera_index;
	}
}

void GLTFDocument::_convert_light_to_gltf(Light *p_light, Ref<GLTFState> p_state, Ref<GLTFNode> p_gltf_node) {
	ERR_FAIL_COND(!p_light);
	GLTFLightIndex light_index = _convert_light(p_state, p_light);
	if (light_index != -1) {
		p_gltf_node->light = light_index;
	}
}

#ifdef MODULE_GRIDMAP_ENABLED
void GLTFDocument::_convert_grid_map_to_gltf(GridMap *p_grid_map, GLTFNodeIndex p_parent_node_index, GLTFNodeIndex p_root_node_index, Ref<GLTFNode> p_gltf_node, Ref<GLTFState> p_state) {
	Array cells = p_grid_map->get_used_cells();
	for (int32_t k = 0; k < cells.size(); k++) {
		GLTFNode *new_gltf_node = memnew(GLTFNode);
		p_gltf_node->children.push_back(p_state->nodes.size());
		p_state->nodes.push_back(new_gltf_node);
		Vector3 cell_location = cells[k];
		int32_t cell = p_grid_map->get_cell_item(
				cell_location.x, cell_location.y, cell_location.z);
		Transform cell_xform;
		cell_xform.basis.set_orthogonal_index(
				p_grid_map->get_cell_item_orientation(
						cell_location.x, cell_location.y, cell_location.z));
		cell_xform.basis.scale(Vector3(p_grid_map->get_cell_scale(),
				p_grid_map->get_cell_scale(),
				p_grid_map->get_cell_scale()));
		cell_xform.set_origin(p_grid_map->map_to_world(
				cell_location.x, cell_location.y, cell_location.z));
		Ref<GLTFMesh> gltf_mesh;
		gltf_mesh.instance();
		gltf_mesh->set_mesh(_mesh_to_array_mesh(p_grid_map->get_mesh_library()->get_item_mesh(cell)));
		new_gltf_node->mesh = p_state->meshes.size();
		p_state->meshes.push_back(gltf_mesh);
		new_gltf_node->xform = cell_xform * p_grid_map->get_transform();
		new_gltf_node->set_name(_gen_unique_name(p_state, p_grid_map->get_mesh_library()->get_item_name(cell)));
	}
}
#endif // MODULE_GRIDMAP_ENABLED

void GLTFDocument::_convert_multi_mesh_instance_to_gltf(MultiMeshInstance *p_multi_mesh_instance, GLTFNodeIndex p_parent_node_index, GLTFNodeIndex p_root_node_index, Ref<GLTFNode> p_gltf_node, Ref<GLTFState> p_state) {
	Ref<MultiMesh> multi_mesh = p_multi_mesh_instance->get_multimesh();
	if (multi_mesh.is_valid()) {
		for (int32_t instance_i = 0; instance_i < multi_mesh->get_instance_count();
				instance_i++) {
			GLTFNode *new_gltf_node = memnew(GLTFNode);
			Transform transform;
			if (multi_mesh->get_transform_format() == MultiMesh::TRANSFORM_2D) {
				Transform2D xform_2d = multi_mesh->get_instance_transform_2d(instance_i);
				transform.origin =
						Vector3(xform_2d.get_origin().x, 0, xform_2d.get_origin().y);
				real_t rotation = xform_2d.get_rotation();
				Quat quat(Vector3(0, 1, 0), rotation);
				Size2 scale = xform_2d.get_scale();
				transform.basis.set_quat_scale(quat,
						Vector3(scale.x, 0, scale.y));
				transform =
						p_multi_mesh_instance->get_transform() * transform;
			} else if (multi_mesh->get_transform_format() == MultiMesh::TRANSFORM_3D) {
				transform = p_multi_mesh_instance->get_transform() *
						multi_mesh->get_instance_transform(instance_i);
			}
			Ref<ArrayMesh> mm = multi_mesh->get_mesh();
			if (mm.is_valid()) {
				Ref<ArrayMesh> mesh;
				mesh.instance();
				for (int32_t surface_i = 0; surface_i < mm->get_surface_count(); surface_i++) {
					Array surface = mm->surface_get_arrays(surface_i);
					mesh->add_surface_from_arrays(mm->surface_get_primitive_type(surface_i), surface);
				}
				Ref<GLTFMesh> gltf_mesh;
				gltf_mesh.instance();
				gltf_mesh->set_name(multi_mesh->get_name());
				gltf_mesh->set_mesh(mesh);
				new_gltf_node->mesh = p_state->meshes.size();
				p_state->meshes.push_back(gltf_mesh);
			}
			new_gltf_node->xform = transform;
			new_gltf_node->set_name(_gen_unique_name(p_state, p_multi_mesh_instance->get_name()));
			p_gltf_node->children.push_back(p_state->nodes.size());
			p_state->nodes.push_back(new_gltf_node);
		}
	}
}

void GLTFDocument::_convert_skeleton_to_gltf(Skeleton *p_skeleton3d, Ref<GLTFState> p_state, GLTFNodeIndex p_parent_node_index, GLTFNodeIndex p_root_node_index, Ref<GLTFNode> p_gltf_node) {
	Skeleton *skeleton = p_skeleton3d;
	Ref<GLTFSkeleton> gltf_skeleton;
	gltf_skeleton.instance();
	// GLTFSkeleton is only used to hold internal p_state data. It will not be written to the document.
	//
	gltf_skeleton->godot_skeleton = skeleton;
	GLTFSkeletonIndex skeleton_i = p_state->skeletons.size();
	p_state->skeleton3d_to_gltf_skeleton[skeleton->get_instance_id()] = skeleton_i;
	p_state->skeletons.push_back(gltf_skeleton);

	BoneId bone_count = skeleton->get_bone_count();
	for (BoneId bone_i = 0; bone_i < bone_count; bone_i++) {
		Ref<GLTFNode> joint_node;
		joint_node.instance();
		// Note that we cannot use _gen_unique_bone_name here, because glTF spec requires all node
		// names to be unique regardless of whether or not they are used as joints.
		joint_node->set_name(_gen_unique_name(p_state, skeleton->get_bone_name(bone_i)));
		Transform xform = skeleton->get_bone_rest(bone_i) * skeleton->get_bone_pose(bone_i);
		joint_node->scale = xform.basis.get_scale();
		joint_node->rotation = xform.basis.get_rotation_quat();
		joint_node->translation = xform.origin;
		joint_node->joint = true;
		GLTFNodeIndex current_node_i = p_state->nodes.size();
		p_state->scene_nodes.insert(current_node_i, skeleton);
		p_state->nodes.push_back(joint_node);

		gltf_skeleton->joints.push_back(current_node_i);
		if (skeleton->get_bone_parent(bone_i) == -1) {
			gltf_skeleton->roots.push_back(current_node_i);
		}
		gltf_skeleton->godot_bone_node.insert(bone_i, current_node_i);
	}
	for (BoneId bone_i = 0; bone_i < bone_count; bone_i++) {
		GLTFNodeIndex current_node_i = gltf_skeleton->godot_bone_node[bone_i];
		BoneId parent_bone_id = skeleton->get_bone_parent(bone_i);
		if (parent_bone_id == -1) {
			if (p_parent_node_index != -1) {
				p_state->nodes.write[current_node_i]->parent = p_parent_node_index;
				p_state->nodes.write[p_parent_node_index]->children.push_back(current_node_i);
			}
		} else {
			GLTFNodeIndex parent_node_i = gltf_skeleton->godot_bone_node[parent_bone_id];
			p_state->nodes.write[current_node_i]->parent = parent_node_i;
			p_state->nodes.write[parent_node_i]->children.push_back(current_node_i);
		}
	}
	// Remove placeholder skeleton3d node by not creating the gltf node
	// Skins are per mesh
	for (int node_i = 0; node_i < skeleton->get_child_count(); node_i++) {
		_convert_scene_node(p_state, skeleton->get_child(node_i), p_parent_node_index, p_root_node_index);
	}
}

void GLTFDocument::_convert_bone_attachment_to_gltf(BoneAttachment *p_bone_attachment, Ref<GLTFState> p_state, GLTFNodeIndex p_parent_node_index, GLTFNodeIndex p_root_node_index, Ref<GLTFNode> p_gltf_node) {
	Skeleton *skeleton;
	// Note that relative transforms to external skeletons and pose overrides are not supported.
	skeleton = cast_to<Skeleton>(p_bone_attachment->get_parent());
	GLTFSkeletonIndex skel_gltf_i = -1;
	if (skeleton != nullptr && p_state->skeleton3d_to_gltf_skeleton.has(skeleton->get_instance_id())) {
		skel_gltf_i = p_state->skeleton3d_to_gltf_skeleton[skeleton->get_instance_id()];
	}
	int bone_idx = -1;
	if (skeleton != nullptr) {
		bone_idx = skeleton->find_bone(p_bone_attachment->get_bone_name());
	}
	GLTFNodeIndex par_node_index = p_parent_node_index;
	if (skeleton != nullptr && bone_idx != -1 && skel_gltf_i != -1) {
		Ref<GLTFSkeleton> gltf_skeleton = p_state->skeletons.write[skel_gltf_i];
		gltf_skeleton->bone_attachments.push_back(p_bone_attachment);
		par_node_index = gltf_skeleton->joints[bone_idx];
	}

	for (int node_i = 0; node_i < p_bone_attachment->get_child_count(); node_i++) {
		_convert_scene_node(p_state, p_bone_attachment->get_child(node_i), par_node_index, p_root_node_index);
	}
}

void GLTFDocument::_convert_mesh_instance_to_gltf(MeshInstance *p_scene_parent, Ref<GLTFState> p_state, Ref<GLTFNode> p_gltf_node) {
	GLTFMeshIndex gltf_mesh_index = _convert_mesh_to_gltf(p_state, p_scene_parent);
	if (gltf_mesh_index != -1) {
		p_gltf_node->mesh = gltf_mesh_index;
	}
}

void GLTFDocument::_generate_scene_node(Ref<GLTFState> p_state, Node *p_scene_parent, Spatial *p_scene_root, const GLTFNodeIndex p_node_index) {
	Ref<GLTFNode> gltf_node = p_state->nodes[p_node_index];

	if (gltf_node->skeleton >= 0) {
		_generate_skeleton_bone_node(p_state, p_scene_parent, p_scene_root, p_node_index);
		return;
	}

	Spatial *current_node = nullptr;

	// Is our parent a skeleton
	Skeleton *active_skeleton = Object::cast_to<Skeleton>(p_scene_parent);

	const bool non_bone_parented_to_skeleton = active_skeleton;

	// If we have an active skeleton, and the node is node skinned, we need to create a bone attachment
	if (non_bone_parented_to_skeleton && gltf_node->skin < 0) {
		// Bone Attachment - Parent Case
		BoneAttachment *bone_attachment = _generate_bone_attachment(p_state, active_skeleton, p_node_index, gltf_node->parent);

		p_scene_parent->add_child(bone_attachment);
		bone_attachment->set_owner(p_scene_root);

		// There is no gltf_node that represent this, so just directly create a unique name
		bone_attachment->set_name(_gen_unique_name(p_state, "BoneAttachment"));

		// We change the scene_parent to our bone attachment now. We do not set current_node because we want to make the node
		// and attach it to the bone_attachment
		p_scene_parent = bone_attachment;
	}
	// Check if any GLTFDocumentExtension classes want to generate a node for us.
	for (int ext_i = 0; ext_i < document_extensions.size(); ext_i++) {
		Ref<GLTFDocumentExtension> ext = document_extensions[ext_i];
		ERR_CONTINUE(ext.is_null());
		current_node = ext->generate_scene_node(p_state, gltf_node, p_scene_parent);
		if (current_node) {
			break;
		}
	}
	// If none of our GLTFDocumentExtension classes generated us a node, we generate one.
	if (!current_node) {
		if (gltf_node->mesh >= 0) {
			current_node = _generate_mesh_instance(p_state, p_scene_parent, p_node_index);
		} else if (gltf_node->camera >= 0) {
			current_node = _generate_camera(p_state, p_scene_parent, p_node_index);
		} else if (gltf_node->light >= 0) {
			current_node = _generate_light(p_state, p_scene_parent, p_node_index);
		} else {
			current_node = _generate_spatial(p_state, p_scene_parent, p_node_index);
		}
	}
	// Add the node we generated and set the owner to the scene root.
	p_scene_parent->add_child(current_node);
	if (current_node != p_scene_root) {
		Array args;
		args.append(p_scene_root);
		current_node->propagate_call(StringName("set_owner"), args);
	}
	current_node->set_transform(gltf_node->xform);
	current_node->set_name(gltf_node->get_name());

	p_state->scene_nodes.insert(p_node_index, current_node);

	for (int i = 0; i < gltf_node->children.size(); ++i) {
		_generate_scene_node(p_state, current_node, p_scene_root, gltf_node->children[i]);
	}
}

void GLTFDocument::_generate_skeleton_bone_node(Ref<GLTFState> p_state, Node *p_scene_parent, Spatial *p_scene_root, const GLTFNodeIndex p_node_index) {
	Ref<GLTFNode> gltf_node = p_state->nodes[p_node_index];

	Spatial *current_node = nullptr;

	Skeleton *skeleton = p_state->skeletons[gltf_node->skeleton]->godot_skeleton;
	// In this case, this node is already a bone in skeleton.
	const bool is_skinned_mesh = (gltf_node->skin >= 0 && gltf_node->mesh >= 0);
	const bool requires_extra_node = (gltf_node->mesh >= 0 || gltf_node->camera >= 0 || gltf_node->light >= 0);

	Skeleton *active_skeleton = Object::cast_to<Skeleton>(p_scene_parent);
	if (active_skeleton != skeleton) {
		if (active_skeleton) {
			// Bone Attachment - Direct Parented Skeleton Case
			BoneAttachment *bone_attachment = _generate_bone_attachment(p_state, active_skeleton, p_node_index, gltf_node->parent);

			p_scene_parent->add_child(bone_attachment);
			bone_attachment->set_owner(p_scene_root);

			// There is no gltf_node that represent this, so just directly create a unique name
			bone_attachment->set_name(_gen_unique_name(p_state, "BoneAttachment"));

			// We change the scene_parent to our bone attachment now. We do not set current_node because we want to make the node
			// and attach it to the bone_attachment
			p_scene_parent = bone_attachment;
			WARN_PRINT(vformat("glTF: Generating scene detected direct parented Skeletons at node %d", p_node_index));
		}

		// Add it to the scene if it has not already been added
		if (skeleton->get_parent() == nullptr) {
			p_scene_parent->add_child(skeleton);
			skeleton->set_owner(p_scene_root);
		}
	}

	active_skeleton = skeleton;
	current_node = skeleton;

	if (requires_extra_node) {
		// skinned meshes must not be placed in a bone attachment.
		if (!is_skinned_mesh) {
			// Bone Attachment - Same Node Case
			BoneAttachment *bone_attachment = _generate_bone_attachment(p_state, active_skeleton, p_node_index, p_node_index);

			p_scene_parent->add_child(bone_attachment);
			bone_attachment->set_owner(p_scene_root);

			// There is no gltf_node that represent this, so just directly create a unique name
			bone_attachment->set_name(_gen_unique_name(p_state, "BoneAttachment"));

			// We change the scene_parent to our bone attachment now. We do not set current_node because we want to make the node
			// and attach it to the bone_attachment
			p_scene_parent = bone_attachment;
		}
		// Check if any GLTFDocumentExtension classes want to generate a node for us.
		for (int ext_i = 0; ext_i < document_extensions.size(); ext_i++) {
			Ref<GLTFDocumentExtension> ext = document_extensions[ext_i];
			ERR_CONTINUE(ext.is_null());
			current_node = ext->generate_scene_node(p_state, gltf_node, p_scene_parent);
			if (current_node) {
				break;
			}
		}
		// If none of our GLTFDocumentExtension classes generated us a node, we generate one.
		if (!current_node) {
			if (gltf_node->mesh >= 0) {
				current_node = _generate_mesh_instance(p_state, p_scene_parent, p_node_index);
			} else if (gltf_node->camera >= 0) {
				current_node = _generate_camera(p_state, p_scene_parent, p_node_index);
			} else if (gltf_node->light >= 0) {
				current_node = _generate_light(p_state, p_scene_parent, p_node_index);
			} else {
				current_node = _generate_spatial(p_state, p_scene_parent, p_node_index);
			}
		}
		// Add the node we generated and set the owner to the scene root.
		p_scene_parent->add_child(current_node);
		if (current_node != p_scene_root) {
			Array args;
			args.append(p_scene_root);
			current_node->propagate_call(StringName("set_owner"), args);
		}
		// Do not set transform here. Transform is already applied to our bone.
		if (p_state->use_legacy_names) {
			current_node->set_name(_legacy_validate_node_name(gltf_node->get_name()));
		} else {
			current_node->set_name(gltf_node->get_name());
		}
	}

	p_state->scene_nodes.insert(p_node_index, current_node);

	for (int i = 0; i < gltf_node->children.size(); ++i) {
		_generate_scene_node(p_state, active_skeleton, p_scene_root, gltf_node->children[i]);
	}
}

template <class T>
struct EditorSceneImporterGLTFInterpolate {
	T lerp(const T &a, const T &b, float c) const {
		return a + (b - a) * c;
	}

	T catmull_rom(const T &p0, const T &p1, const T &p2, const T &p3, float t) {
		const float t2 = t * t;
		const float t3 = t2 * t;

		return 0.5f * ((2.0f * p1) + (-p0 + p2) * t + (2.0f * p0 - 5.0f * p1 + 4.0f * p2 - p3) * t2 + (-p0 + 3.0f * p1 - 3.0f * p2 + p3) * t3);
	}

	T bezier(T start, T control_1, T control_2, T end, float t) {
		/* Formula from Wikipedia article on Bezier curves. */
		const real_t omt = (1.0 - t);
		const real_t omt2 = omt * omt;
		const real_t omt3 = omt2 * omt;
		const real_t t2 = t * t;
		const real_t t3 = t2 * t;

		return start * omt3 + control_1 * omt2 * t * 3.0 + control_2 * omt * t2 * 3.0 + end * t3;
	}
};

// thank you for existing, partial specialization
template <>
struct EditorSceneImporterGLTFInterpolate<Quat> {
	Quat lerp(const Quat &a, const Quat &b, const float c) const {
		ERR_FAIL_COND_V_MSG(!a.is_normalized(), Quat(), "The quaternion \"a\" must be normalized.");
		ERR_FAIL_COND_V_MSG(!b.is_normalized(), Quat(), "The quaternion \"b\" must be normalized.");

		return a.slerp(b, c).normalized();
	}

	Quat catmull_rom(const Quat &p0, const Quat &p1, const Quat &p2, const Quat &p3, const float c) {
		ERR_FAIL_COND_V_MSG(!p1.is_normalized(), Quat(), "The quaternion \"p1\" must be normalized.");
		ERR_FAIL_COND_V_MSG(!p2.is_normalized(), Quat(), "The quaternion \"p2\" must be normalized.");

		return p1.slerp(p2, c).normalized();
	}

	Quat bezier(const Quat start, const Quat control_1, const Quat control_2, const Quat end, const float t) {
		ERR_FAIL_COND_V_MSG(!start.is_normalized(), Quat(), "The start quaternion must be normalized.");
		ERR_FAIL_COND_V_MSG(!end.is_normalized(), Quat(), "The end quaternion must be normalized.");

		return start.slerp(end, t).normalized();
	}
};

template <class T>
T GLTFDocument::_interpolate_track(const Vector<float> &p_times, const Vector<T> &p_values, const float p_time, const GLTFAnimation::Interpolation p_interp) {
	ERR_FAIL_COND_V(!p_values.size(), T());
	if (p_times.size() != (p_values.size() / (p_interp == GLTFAnimation::INTERP_CUBIC_SPLINE ? 3 : 1))) {
		ERR_PRINT_ONCE("The interpolated values are not corresponding to its times.");
		return p_values[0];
	}
	//could use binary search, worth it?
	int idx = -1;
	for (int i = 0; i < p_times.size(); i++) {
		if (p_times[i] > p_time) {
			break;
		}
		idx++;
	}

	EditorSceneImporterGLTFInterpolate<T> interp;

	switch (p_interp) {
		case GLTFAnimation::INTERP_LINEAR: {
			if (idx == -1) {
				return p_values[0];
			} else if (idx >= p_times.size() - 1) {
				return p_values[p_times.size() - 1];
			}

			const float c = (p_time - p_times[idx]) / (p_times[idx + 1] - p_times[idx]);

			return interp.lerp(p_values[idx], p_values[idx + 1], c);
		} break;
		case GLTFAnimation::INTERP_STEP: {
			if (idx == -1) {
				return p_values[0];
			} else if (idx >= p_times.size() - 1) {
				return p_values[p_times.size() - 1];
			}

			return p_values[idx];
		} break;
		case GLTFAnimation::INTERP_CATMULLROMSPLINE: {
			if (idx == -1) {
				return p_values[1];
			} else if (idx >= p_times.size() - 1) {
				return p_values[1 + p_times.size() - 1];
			}

			const float c = (p_time - p_times[idx]) / (p_times[idx + 1] - p_times[idx]);

			return interp.catmull_rom(p_values[idx - 1], p_values[idx], p_values[idx + 1], p_values[idx + 3], c);
		} break;
		case GLTFAnimation::INTERP_CUBIC_SPLINE: {
			if (idx == -1) {
				return p_values[1];
			} else if (idx >= p_times.size() - 1) {
				return p_values[(p_times.size() - 1) * 3 + 1];
			}

			const float c = (p_time - p_times[idx]) / (p_times[idx + 1] - p_times[idx]);

			const T from = p_values[idx * 3 + 1];
			const T c1 = from + p_values[idx * 3 + 2];
			const T to = p_values[idx * 3 + 4];
			const T c2 = to + p_values[idx * 3 + 3];

			return interp.bezier(from, c1, c2, to, c);
		} break;
	}

	ERR_FAIL_V(p_values[0]);
}

void GLTFDocument::_import_animation(Ref<GLTFState> p_state, AnimationPlayer *p_animation_player, const GLTFAnimationIndex p_index, const int p_bake_fps) {
	Ref<GLTFAnimation> anim = p_state->animations[p_index];

	String name = anim->get_name();
	if (name.empty()) {
		// No node represent these, and they are not in the hierarchy, so just make a unique name
		name = _gen_unique_name(p_state, "Animation");
	}

	Ref<Animation> animation;
	animation.instance();
	animation->set_name(name);

	if (anim->get_loop()) {
		animation->set_loop(true);
	}

	float length = 0.0;

	for (Map<int, GLTFAnimation::Track>::Element *track_i = anim->get_tracks().front(); track_i; track_i = track_i->next()) {
		const GLTFAnimation::Track &track = track_i->get();
		//need to find the path: for skeletons, weight tracks will affect the mesh
		NodePath node_path;
		//for skeletons, transform tracks always affect bones
		NodePath transform_node_path;

		GLTFNodeIndex node_index = track_i->key();

		const Ref<GLTFNode> gltf_node = p_state->nodes[track_i->key()];

		Node *root = p_animation_player->get_parent();
		ERR_FAIL_COND(root == nullptr);
		Map<GLTFNodeIndex, Node *>::Element *node_element = p_state->scene_nodes.find(node_index);
		ERR_CONTINUE_MSG(node_element == nullptr, vformat("Unable to find node %d for animation", node_index));
		node_path = root->get_path_to(node_element->get());

		if (gltf_node->skeleton >= 0) {
			const Skeleton *sk = p_state->skeletons[gltf_node->skeleton]->godot_skeleton;
			ERR_FAIL_COND(sk == nullptr);

			const String path = p_animation_player->get_parent()->get_path_to(sk);
			const String bone = gltf_node->get_name();
			transform_node_path = path + ":" + bone;
		} else {
			transform_node_path = node_path;
		}

		for (int i = 0; i < track.rotation_track.times.size(); i++) {
			length = MAX(length, track.rotation_track.times[i]);
		}
		for (int i = 0; i < track.translation_track.times.size(); i++) {
			length = MAX(length, track.translation_track.times[i]);
		}
		for (int i = 0; i < track.scale_track.times.size(); i++) {
			length = MAX(length, track.scale_track.times[i]);
		}

		for (int i = 0; i < track.weight_tracks.size(); i++) {
			for (int j = 0; j < track.weight_tracks[i].times.size(); j++) {
				length = MAX(length, track.weight_tracks[i].times[j]);
			}
		}

		// Animated TRS properties will not affect a skinned mesh.
		const bool transform_affects_skinned_mesh_instance = gltf_node->skeleton < 0 && gltf_node->skin >= 0;
		if ((track.rotation_track.values.size() || track.translation_track.values.size() || track.scale_track.values.size()) && !transform_affects_skinned_mesh_instance) {
			//make transform track
			int track_idx = animation->get_track_count();
			animation->add_track(Animation::TYPE_TRANSFORM);
			animation->track_set_path(track_idx, transform_node_path);
			//first determine animation length

			const double increment = 1.0 / p_bake_fps;
			double time = 0.0;

			Vector3 base_pos;
			Quat base_rot;
			Vector3 base_scale = Vector3(1, 1, 1);

			if (!track.rotation_track.values.size()) {
				base_rot = p_state->nodes[track_i->key()]->rotation.normalized();
			}

			if (!track.translation_track.values.size()) {
				base_pos = p_state->nodes[track_i->key()]->translation;
			}

			if (!track.scale_track.values.size()) {
				base_scale = p_state->nodes[track_i->key()]->scale;
			}

			bool last = false;
			while (true) {
				Vector3 pos = base_pos;
				Quat rot = base_rot;
				Vector3 scale = base_scale;

				if (track.translation_track.times.size()) {
					pos = _interpolate_track<Vector3>(track.translation_track.times, track.translation_track.values, time, track.translation_track.interpolation);
				}

				if (track.rotation_track.times.size()) {
					rot = _interpolate_track<Quat>(track.rotation_track.times, track.rotation_track.values, time, track.rotation_track.interpolation);
				}

				if (track.scale_track.times.size()) {
					scale = _interpolate_track<Vector3>(track.scale_track.times, track.scale_track.values, time, track.scale_track.interpolation);
				}

				if (gltf_node->skeleton >= 0) {
					Transform xform;
					xform.basis.set_quat_scale(rot, scale);
					xform.origin = pos;

					const Skeleton *skeleton = p_state->skeletons[gltf_node->skeleton]->godot_skeleton;
					const int bone_idx = skeleton->find_bone(gltf_node->get_name());
					xform = skeleton->get_bone_rest(bone_idx).affine_inverse() * xform;

					rot = xform.basis.get_rotation_quat();
					rot.normalize();
					scale = xform.basis.get_scale();
					pos = xform.origin;
				}

				animation->transform_track_insert_key(track_idx, time, pos, rot, scale);

				if (last) {
					break;
				}
				time += increment;
				if (time >= length) {
					last = true;
					time = length;
				}
			}
		}

		for (int i = 0; i < track.weight_tracks.size(); i++) {
			ERR_CONTINUE(gltf_node->mesh < 0 || gltf_node->mesh >= p_state->meshes.size());
			Ref<GLTFMesh> mesh = p_state->meshes[gltf_node->mesh];
			ERR_CONTINUE(mesh.is_null());
			ERR_CONTINUE(mesh->get_mesh().is_null());
			const String prop = "blend_shapes/" + mesh->get_mesh()->get_blend_shape_name(i);

			const String blend_path = String(node_path) + ":" + prop;

			const int track_idx = animation->get_track_count();
			animation->add_track(Animation::TYPE_VALUE);
			animation->track_set_path(track_idx, blend_path);

			// Only LINEAR and STEP (NEAREST) can be supported out of the box by Godot's Animation,
			// the other modes have to be baked.
			GLTFAnimation::Interpolation gltf_interp = track.weight_tracks[i].interpolation;
			if (gltf_interp == GLTFAnimation::INTERP_LINEAR || gltf_interp == GLTFAnimation::INTERP_STEP) {
				animation->track_set_interpolation_type(track_idx, gltf_interp == GLTFAnimation::INTERP_STEP ? Animation::INTERPOLATION_NEAREST : Animation::INTERPOLATION_LINEAR);
				for (int j = 0; j < track.weight_tracks[i].times.size(); j++) {
					const float t = track.weight_tracks[i].times[j];
					const float attribs = track.weight_tracks[i].values[j];
					animation->track_insert_key(track_idx, t, attribs);
				}
			} else {
				// CATMULLROMSPLINE or CUBIC_SPLINE have to be baked, apologies.
				const double increment = 1.0 / p_bake_fps;
				double time = 0.0;
				bool last = false;
				while (true) {
					_interpolate_track<float>(track.weight_tracks[i].times, track.weight_tracks[i].values, time, gltf_interp);
					if (last) {
						break;
					}
					time += increment;
					if (time >= length) {
						last = true;
						time = length;
					}
				}
			}
		}
	}

	animation->set_length(length);

	p_animation_player->add_animation(name, animation);
}

void GLTFDocument::_convert_mesh_instances(Ref<GLTFState> p_state) {
	for (GLTFNodeIndex mi_node_i = 0; mi_node_i < p_state->nodes.size(); ++mi_node_i) {
		Ref<GLTFNode> node = p_state->nodes[mi_node_i];

		if (node->mesh < 0) {
			continue;
		}
		Map<GLTFNodeIndex, Node *>::Element *mi_element = p_state->scene_nodes.find(mi_node_i);
		if (!mi_element) {
			continue;
		}
		MeshInstance *mi = Object::cast_to<MeshInstance>(mi_element->get());
		ERR_CONTINUE(!mi);
		Transform mi_xform = mi->get_transform();
		node->scale = mi_xform.basis.get_scale();
		node->rotation = mi_xform.basis.get_rotation_quat();
		node->translation = mi_xform.origin;

		Skeleton *skeleton = Object::cast_to<Skeleton>(mi->get_node(mi->get_skeleton_path()));
		if (!skeleton) {
			continue;
		}
		if (!skeleton->get_bone_count()) {
			continue;
		}
		Ref<Skin> skin = mi->get_skin();
		Ref<GLTFSkin> gltf_skin;
		gltf_skin.instance();
		Array json_joints;

		NodePath skeleton_path = mi->get_skeleton_path();
		Node *skel_node = mi->get_node_or_null(skeleton_path);
		Skeleton *godot_skeleton = nullptr;
		if (skel_node != nullptr) {
			godot_skeleton = cast_to<Skeleton>(skel_node);
		}
		if (godot_skeleton != nullptr && p_state->skeleton3d_to_gltf_skeleton.has(godot_skeleton->get_instance_id())) {
			// This is a skinned mesh. If the mesh has no ARRAY_WEIGHTS or ARRAY_BONES, it will be invisible.
			const GLTFSkeletonIndex skeleton_gltf_i = p_state->skeleton3d_to_gltf_skeleton[godot_skeleton->get_instance_id()];
			Ref<GLTFSkeleton> gltf_skeleton = p_state->skeletons[skeleton_gltf_i];
			int bone_cnt = skeleton->get_bone_count();
			ERR_FAIL_COND(bone_cnt != gltf_skeleton->joints.size());

			ObjectID gltf_skin_key = 0;
			if (skin.is_valid()) {
				gltf_skin_key = skin->get_instance_id();
			}
			ObjectID gltf_skel_key = godot_skeleton->get_instance_id();
			GLTFSkinIndex skin_gltf_i = -1;
			GLTFNodeIndex root_gltf_i = -1;
			if (!gltf_skeleton->roots.empty()) {
				root_gltf_i = gltf_skeleton->roots[0];
			}
			if (p_state->skin_and_skeleton3d_to_gltf_skin.has(gltf_skin_key) && p_state->skin_and_skeleton3d_to_gltf_skin[gltf_skin_key].has(gltf_skel_key)) {
				skin_gltf_i = p_state->skin_and_skeleton3d_to_gltf_skin[gltf_skin_key][gltf_skel_key];
			} else {
				if (skin.is_null()) {
					// Note that gltf_skin_key should remain null, so these can share a reference.
					skin = skeleton->register_skin(nullptr)->get_skin();
				}
				gltf_skin.instance();
				gltf_skin->godot_skin = skin;
				gltf_skin->set_name(skin->get_name());
				gltf_skin->skeleton = skeleton_gltf_i;
				gltf_skin->skin_root = root_gltf_i;
				//gltf_state->godot_to_gltf_node[skel_node]
				HashMap<StringName, int> bone_name_to_idx;
				for (int bone_i = 0; bone_i < bone_cnt; bone_i++) {
					bone_name_to_idx[skeleton->get_bone_name(bone_i)] = bone_i;
				}
				for (int bind_i = 0, cnt = skin->get_bind_count(); bind_i < cnt; bind_i++) {
					int bone_i = skin->get_bind_bone(bind_i);
					Transform bind_pose = skin->get_bind_pose(bind_i);
					StringName bind_name = skin->get_bind_name(bind_i);
					if (bind_name != StringName()) {
						bone_i = bone_name_to_idx[bind_name];
					}
					ERR_CONTINUE(bone_i < 0 || bone_i >= bone_cnt);
					if (bind_name == StringName()) {
						bind_name = skeleton->get_bone_name(bone_i);
					}
					GLTFNodeIndex skeleton_bone_i = gltf_skeleton->joints[bone_i];
					gltf_skin->joints_original.push_back(skeleton_bone_i);
					gltf_skin->joints.push_back(skeleton_bone_i);
					gltf_skin->inverse_binds.push_back(bind_pose);
					if (skeleton->get_bone_parent(bone_i) == -1) {
						gltf_skin->roots.push_back(skeleton_bone_i);
					}
					gltf_skin->joint_i_to_bone_i[bind_i] = bone_i;
					gltf_skin->joint_i_to_name[bind_i] = bind_name;
				}
				skin_gltf_i = p_state->skins.size();
				p_state->skins.push_back(gltf_skin);
				p_state->skin_and_skeleton3d_to_gltf_skin[gltf_skin_key][gltf_skel_key] = skin_gltf_i;
			}
			node->skin = skin_gltf_i;
			node->skeleton = skeleton_gltf_i;
		}
	}
}

float GLTFDocument::solve_metallic(float p_dielectric_specular, float p_diffuse, float p_specular, float p_one_minus_specular_strength) {
	if (p_specular <= p_dielectric_specular) {
		return 0.0f;
	}

	const float a = p_dielectric_specular;
	const float b = p_diffuse * p_one_minus_specular_strength / (1.0f - p_dielectric_specular) + p_specular - 2.0f * p_dielectric_specular;
	const float c = p_dielectric_specular - p_specular;
	const float D = b * b - 4.0f * a * c;
	return CLAMP((-b + Math::sqrt(D)) / (2.0f * a), 0.0f, 1.0f);
}

float GLTFDocument::get_perceived_brightness(const Color p_color) {
	const Color coeff = Color(R_BRIGHTNESS_COEFF, G_BRIGHTNESS_COEFF, B_BRIGHTNESS_COEFF);
	const Color value = coeff * (p_color * p_color);

	const float r = value.r;
	const float g = value.g;
	const float b = value.b;

	return Math::sqrt(r + g + b);
}

float GLTFDocument::get_max_component(const Color &p_color) {
	const float r = p_color.r;
	const float g = p_color.g;
	const float b = p_color.b;

	return MAX(MAX(r, g), b);
}

void GLTFDocument::_process_mesh_instances(Ref<GLTFState> p_state, Node *p_scene_root) {
	for (GLTFNodeIndex node_i = 0; node_i < p_state->nodes.size(); ++node_i) {
		Ref<GLTFNode> node = p_state->nodes[node_i];

		if (node->skin >= 0 && node->mesh >= 0) {
			const GLTFSkinIndex skin_i = node->skin;

			Map<GLTFNodeIndex, Node *>::Element *mi_element = p_state->scene_nodes.find(node_i);
			ERR_CONTINUE_MSG(mi_element == nullptr, vformat("Unable to find node %d", node_i));

			MeshInstance *mi = Object::cast_to<MeshInstance>(mi_element->get());
			ERR_CONTINUE_MSG(mi == nullptr, vformat("Unable to cast node %d of type %s to MeshInstance", node_i, mi_element->get()->get_class_name()));

			const GLTFSkeletonIndex skel_i = p_state->skins.write[node->skin]->skeleton;
			Ref<GLTFSkeleton> gltf_skeleton = p_state->skeletons.write[skel_i];
			Skeleton *skeleton = gltf_skeleton->godot_skeleton;
			ERR_CONTINUE_MSG(skeleton == nullptr, vformat("Unable to find Skeleton for node %d skin %d", node_i, skin_i));

			mi->get_parent()->remove_child(mi);
			skeleton->add_child(mi);
			mi->set_owner(skeleton->get_owner());

			mi->set_skin(p_state->skins.write[skin_i]->godot_skin);
			mi->set_skeleton_path(mi->get_path_to(skeleton));
			mi->set_transform(Transform());
		}
	}
}

GLTFAnimation::Track GLTFDocument::_convert_animation_track(Ref<GLTFState> p_state, GLTFAnimation::Track p_track, Ref<Animation> p_animation, Transform p_bone_rest, int32_t p_track_i, GLTFNodeIndex p_node_i) {
	Animation::InterpolationType interpolation = p_animation->track_get_interpolation_type(p_track_i);

	GLTFAnimation::Interpolation gltf_interpolation = GLTFAnimation::INTERP_LINEAR;
	if (interpolation == Animation::InterpolationType::INTERPOLATION_LINEAR) {
		gltf_interpolation = GLTFAnimation::INTERP_LINEAR;
	} else if (interpolation == Animation::InterpolationType::INTERPOLATION_NEAREST) {
		gltf_interpolation = GLTFAnimation::INTERP_STEP;
	} else if (interpolation == Animation::InterpolationType::INTERPOLATION_CUBIC) {
		gltf_interpolation = GLTFAnimation::INTERP_CUBIC_SPLINE;
	}
	Animation::TrackType track_type = p_animation->track_get_type(p_track_i);
	int32_t key_count = p_animation->track_get_key_count(p_track_i);
	Vector<float> times;
	times.resize(key_count);
	String path = p_animation->track_get_path(p_track_i);
	for (int32_t key_i = 0; key_i < key_count; key_i++) {
		times.write[key_i] = p_animation->track_get_key_time(p_track_i, key_i);
	}
	if (track_type == Animation::TYPE_TRANSFORM) {
		p_track.translation_track.times = times;
		p_track.translation_track.interpolation = gltf_interpolation;
		p_track.rotation_track.times = times;
		p_track.rotation_track.interpolation = gltf_interpolation;
		p_track.scale_track.times = times;
		p_track.scale_track.interpolation = gltf_interpolation;

		p_track.scale_track.values.resize(key_count);
		p_track.scale_track.interpolation = gltf_interpolation;
		p_track.translation_track.values.resize(key_count);
		p_track.translation_track.interpolation = gltf_interpolation;
		p_track.rotation_track.values.resize(key_count);
		p_track.rotation_track.interpolation = gltf_interpolation;
		for (int32_t key_i = 0; key_i < key_count; key_i++) {
			Vector3 translation;
			Quat rotation;
			Vector3 scale;
			Error err = p_animation->transform_track_get_key(p_track_i, key_i, &translation, &rotation, &scale);
			ERR_CONTINUE(err != OK);
			Transform xform;
			xform.basis.set_quat_scale(rotation, scale);
			xform.origin = translation;
			xform = p_bone_rest * xform;
			p_track.translation_track.values.write[key_i] = xform.get_origin();
			p_track.rotation_track.values.write[key_i] = xform.basis.get_rotation_quat();
			p_track.scale_track.values.write[key_i] = xform.basis.get_scale();
		}
	} else if (path.find(":transform") != -1) {
		p_track.translation_track.times = times;
		p_track.translation_track.interpolation = gltf_interpolation;
		p_track.rotation_track.times = times;
		p_track.rotation_track.interpolation = gltf_interpolation;
		p_track.scale_track.times = times;
		p_track.scale_track.interpolation = gltf_interpolation;

		p_track.scale_track.values.resize(key_count);
		p_track.scale_track.interpolation = gltf_interpolation;
		p_track.translation_track.values.resize(key_count);
		p_track.translation_track.interpolation = gltf_interpolation;
		p_track.rotation_track.values.resize(key_count);
		p_track.rotation_track.interpolation = gltf_interpolation;
		for (int32_t key_i = 0; key_i < key_count; key_i++) {
			Transform xform = p_animation->track_get_key_value(p_track_i, key_i);
			p_track.translation_track.values.write[key_i] = xform.get_origin();
			p_track.rotation_track.values.write[key_i] = xform.basis.get_rotation_quat();
			p_track.scale_track.values.write[key_i] = xform.basis.get_scale();
		}
	} else if (track_type == Animation::TYPE_VALUE) {
		if (path.find("/rotation_quat") != -1) {
			p_track.rotation_track.times = times;
			p_track.rotation_track.interpolation = gltf_interpolation;

			p_track.rotation_track.values.resize(key_count);
			p_track.rotation_track.interpolation = gltf_interpolation;

			for (int32_t key_i = 0; key_i < key_count; key_i++) {
				Quat rotation_track = p_animation->track_get_key_value(p_track_i, key_i);
				p_track.rotation_track.values.write[key_i] = rotation_track;
			}
		} else if (path.find(":translation") != -1) {
			p_track.translation_track.times = times;
			p_track.translation_track.interpolation = gltf_interpolation;

			p_track.translation_track.values.resize(key_count);
			p_track.translation_track.interpolation = gltf_interpolation;

			for (int32_t key_i = 0; key_i < key_count; key_i++) {
				Vector3 translation = p_animation->track_get_key_value(p_track_i, key_i);
				p_track.translation_track.values.write[key_i] = translation;
			}
		} else if (path.find(":rotation_degrees") != -1) {
			p_track.rotation_track.times = times;
			p_track.rotation_track.interpolation = gltf_interpolation;

			p_track.rotation_track.values.resize(key_count);
			p_track.rotation_track.interpolation = gltf_interpolation;

			for (int32_t key_i = 0; key_i < key_count; key_i++) {
				Vector3 rotation_degrees = p_animation->track_get_key_value(p_track_i, key_i);
				Vector3 rotation_radian;
				rotation_radian.x = Math::deg2rad(rotation_degrees.x);
				rotation_radian.y = Math::deg2rad(rotation_degrees.y);
				rotation_radian.z = Math::deg2rad(rotation_degrees.z);
				p_track.rotation_track.values.write[key_i] = Quat(rotation_radian);
			}
		} else if (path.find(":scale") != -1) {
			p_track.scale_track.times = times;
			p_track.scale_track.interpolation = gltf_interpolation;

			p_track.scale_track.values.resize(key_count);
			p_track.scale_track.interpolation = gltf_interpolation;

			for (int32_t key_i = 0; key_i < key_count; key_i++) {
				Vector3 scale_track = p_animation->track_get_key_value(p_track_i, key_i);
				p_track.scale_track.values.write[key_i] = scale_track;
			}
		}
	} else if (track_type == Animation::TYPE_BEZIER) {
		if (path.find("/scale") != -1) {
			const int32_t keys = p_animation->track_get_key_time(p_track_i, key_count - 1) * BAKE_FPS;
			if (!p_track.scale_track.times.size()) {
				Vector<float> new_times;
				new_times.resize(keys);
				for (int32_t key_i = 0; key_i < keys; key_i++) {
					new_times.write[key_i] = key_i / BAKE_FPS;
				}
				p_track.scale_track.times = new_times;
				p_track.scale_track.interpolation = gltf_interpolation;

				p_track.scale_track.values.resize(keys);

				for (int32_t key_i = 0; key_i < keys; key_i++) {
					p_track.scale_track.values.write[key_i] = Vector3(1.0f, 1.0f, 1.0f);
				}
				p_track.scale_track.interpolation = gltf_interpolation;
			}

			for (int32_t key_i = 0; key_i < keys; key_i++) {
				Vector3 bezier_track = p_track.scale_track.values[key_i];
				if (path.find("/scale:x") != -1) {
					bezier_track.x = p_animation->bezier_track_interpolate(p_track_i, key_i / BAKE_FPS);
					bezier_track.x = p_bone_rest.affine_inverse().basis.get_scale().x * bezier_track.x;
				} else if (path.find("/scale:y") != -1) {
					bezier_track.y = p_animation->bezier_track_interpolate(p_track_i, key_i / BAKE_FPS);
					bezier_track.y = p_bone_rest.affine_inverse().basis.get_scale().y * bezier_track.y;
				} else if (path.find("/scale:z") != -1) {
					bezier_track.z = p_animation->bezier_track_interpolate(p_track_i, key_i / BAKE_FPS);
					bezier_track.z = p_bone_rest.affine_inverse().basis.get_scale().z * bezier_track.z;
				}
				p_track.scale_track.values.write[key_i] = bezier_track;
			}
		} else if (path.find("/translation") != -1) {
			const int32_t keys = p_animation->track_get_key_time(p_track_i, key_count - 1) * BAKE_FPS;
			if (!p_track.translation_track.times.size()) {
				Vector<float> new_times;
				new_times.resize(keys);
				for (int32_t key_i = 0; key_i < keys; key_i++) {
					new_times.write[key_i] = key_i / BAKE_FPS;
				}
				p_track.translation_track.times = new_times;
				p_track.translation_track.interpolation = gltf_interpolation;

				p_track.translation_track.values.resize(keys);
				p_track.translation_track.interpolation = gltf_interpolation;
			}

			for (int32_t key_i = 0; key_i < keys; key_i++) {
				Vector3 bezier_track = p_track.translation_track.values[key_i];
				if (path.find("/translation:x") != -1) {
					bezier_track.x = p_animation->bezier_track_interpolate(p_track_i, key_i / BAKE_FPS);
					bezier_track.x = p_bone_rest.affine_inverse().origin.x * bezier_track.x;
				} else if (path.find("/translation:y") != -1) {
					bezier_track.y = p_animation->bezier_track_interpolate(p_track_i, key_i / BAKE_FPS);
					bezier_track.y = p_bone_rest.affine_inverse().origin.y * bezier_track.y;
				} else if (path.find("/translation:z") != -1) {
					bezier_track.z = p_animation->bezier_track_interpolate(p_track_i, key_i / BAKE_FPS);
					bezier_track.z = p_bone_rest.affine_inverse().origin.z * bezier_track.z;
				}
				p_track.translation_track.values.write[key_i] = bezier_track;
			}
		}
	}

	return p_track;
}

void GLTFDocument::_convert_animation(Ref<GLTFState> p_state, AnimationPlayer *p_animation_player, String p_animation_track_name) {
	Ref<Animation> animation = p_animation_player->get_animation(p_animation_track_name);
	Ref<GLTFAnimation> gltf_animation;
	gltf_animation.instance();
	gltf_animation->set_name(_gen_unique_name(p_state, p_animation_track_name));

	for (int32_t track_i = 0; track_i < animation->get_track_count(); track_i++) {
		if (!animation->track_is_enabled(track_i)) {
			continue;
		}
		String orig_track_path = animation->track_get_path(track_i);
		if (String(orig_track_path).find(":translation") != -1) {
			const Vector<String> node_suffix = String(orig_track_path).split(":translation");
			const NodePath path = node_suffix[0];
			const Node *node = p_animation_player->get_parent()->get_node_or_null(path);
			for (Map<GLTFNodeIndex, Node *>::Element *translation_scene_node_i = p_state->scene_nodes.front(); translation_scene_node_i; translation_scene_node_i = translation_scene_node_i->next()) {
				if (translation_scene_node_i->get() == node) {
					GLTFNodeIndex node_index = translation_scene_node_i->key();
					Map<int, GLTFAnimation::Track>::Element *translation_track_i = gltf_animation->get_tracks().find(node_index);
					GLTFAnimation::Track track;
					if (translation_track_i) {
						track = translation_track_i->get();
					}
					track = _convert_animation_track(p_state, track, animation, Transform(), track_i, node_index);
					gltf_animation->get_tracks().insert(node_index, track);
				}
			}
		} else if (String(orig_track_path).find(":rotation_degrees") != -1) {
			const Vector<String> node_suffix = String(orig_track_path).split(":rotation_degrees");
			const NodePath path = node_suffix[0];
			const Node *node = p_animation_player->get_parent()->get_node_or_null(path);
			for (Map<GLTFNodeIndex, Node *>::Element *rotation_degree_scene_node_i = p_state->scene_nodes.front(); rotation_degree_scene_node_i; rotation_degree_scene_node_i = rotation_degree_scene_node_i->next()) {
				if (rotation_degree_scene_node_i->get() == node) {
					GLTFNodeIndex node_index = rotation_degree_scene_node_i->key();
					Map<int, GLTFAnimation::Track>::Element *rotation_degree_track_i = gltf_animation->get_tracks().find(node_index);
					GLTFAnimation::Track track;
					if (rotation_degree_track_i) {
						track = rotation_degree_track_i->get();
					}
					track = _convert_animation_track(p_state, track, animation, Transform(), track_i, node_index);
					gltf_animation->get_tracks().insert(node_index, track);
				}
			}
		} else if (String(orig_track_path).find(":scale") != -1) {
			const Vector<String> node_suffix = String(orig_track_path).split(":scale");
			const NodePath path = node_suffix[0];
			const Node *node = p_animation_player->get_parent()->get_node_or_null(path);
			for (Map<GLTFNodeIndex, Node *>::Element *scale_scene_node_i = p_state->scene_nodes.front(); scale_scene_node_i; scale_scene_node_i = scale_scene_node_i->next()) {
				if (scale_scene_node_i->get() == node) {
					GLTFNodeIndex node_index = scale_scene_node_i->key();
					Map<int, GLTFAnimation::Track>::Element *scale_track_i = gltf_animation->get_tracks().find(node_index);
					GLTFAnimation::Track track;
					if (scale_track_i) {
						track = scale_track_i->get();
					}
					track = _convert_animation_track(p_state, track, animation, Transform(), track_i, node_index);
					gltf_animation->get_tracks().insert(node_index, track);
				}
			}
		} else if (String(orig_track_path).find(":transform") != -1) {
			const Vector<String> node_suffix = String(orig_track_path).split(":transform");
			const NodePath path = node_suffix[0];
			const Node *node = p_animation_player->get_parent()->get_node_or_null(path);
			for (Map<GLTFNodeIndex, Node *>::Element *transform_track_i = p_state->scene_nodes.front(); transform_track_i; transform_track_i = transform_track_i->next()) {
				if (transform_track_i->get() == node) {
					GLTFAnimation::Track track;
					track = _convert_animation_track(p_state, track, animation, Transform(), track_i, transform_track_i->key());
					gltf_animation->get_tracks().insert(transform_track_i->key(), track);
				}
			}
		} else if (String(orig_track_path).find(":blend_shapes/") != -1) {
			const Vector<String> node_suffix = String(orig_track_path).split(":blend_shapes/");
			const NodePath path = node_suffix[0];
			const String suffix = node_suffix[1];
			Node *node = p_animation_player->get_parent()->get_node_or_null(path);
			MeshInstance *mi = cast_to<MeshInstance>(node);
			Ref<Mesh> mesh = mi->get_mesh();
			ERR_CONTINUE(mesh.is_null());
			int32_t mesh_index = -1;
			for (Map<GLTFNodeIndex, Node *>::Element *mesh_track_i = p_state->scene_nodes.front(); mesh_track_i; mesh_track_i = mesh_track_i->next()) {
				if (mesh_track_i->get() == node) {
					mesh_index = mesh_track_i->key();
				}
			}
			ERR_CONTINUE(mesh_index == -1);
			Map<int, GLTFAnimation::Track> &tracks = gltf_animation->get_tracks();
			GLTFAnimation::Track track = gltf_animation->get_tracks().has(mesh_index) ? gltf_animation->get_tracks()[mesh_index] : GLTFAnimation::Track();
			if (!tracks.has(mesh_index)) {
				for (int32_t shape_i = 0; shape_i < mesh->get_blend_shape_count(); shape_i++) {
					String shape_name = mesh->get_blend_shape_name(shape_i);
					NodePath shape_path = String(path) + ":blend_shapes/" + shape_name;
					int32_t shape_track_i = animation->find_track(shape_path);
					if (shape_track_i == -1) {
						GLTFAnimation::Channel<float> weight;
						weight.interpolation = GLTFAnimation::INTERP_LINEAR;
						weight.times.push_back(0.0f);
						weight.times.push_back(0.0f);
						weight.values.push_back(0.0f);
						weight.values.push_back(0.0f);
						track.weight_tracks.push_back(weight);
						continue;
					}
					Animation::InterpolationType interpolation = animation->track_get_interpolation_type(track_i);
					GLTFAnimation::Interpolation gltf_interpolation = GLTFAnimation::INTERP_LINEAR;
					if (interpolation == Animation::InterpolationType::INTERPOLATION_LINEAR) {
						gltf_interpolation = GLTFAnimation::INTERP_LINEAR;
					} else if (interpolation == Animation::InterpolationType::INTERPOLATION_NEAREST) {
						gltf_interpolation = GLTFAnimation::INTERP_STEP;
					} else if (interpolation == Animation::InterpolationType::INTERPOLATION_CUBIC) {
						gltf_interpolation = GLTFAnimation::INTERP_CUBIC_SPLINE;
					}
					int32_t key_count = animation->track_get_key_count(shape_track_i);
					GLTFAnimation::Channel<float> weight;
					weight.interpolation = gltf_interpolation;
					weight.times.resize(key_count);
					for (int32_t time_i = 0; time_i < key_count; time_i++) {
						weight.times.write[time_i] = animation->track_get_key_time(shape_track_i, time_i);
					}
					weight.values.resize(key_count);
					for (int32_t value_i = 0; value_i < key_count; value_i++) {
						weight.values.write[value_i] = animation->track_get_key_value(shape_track_i, value_i);
					}
					track.weight_tracks.push_back(weight);
				}
				tracks[mesh_index] = track;
			}
		} else if (String(orig_track_path).find(":") != -1) {
			//Process skeleton
			const Vector<String> node_suffix = String(orig_track_path).split(":");
			const String node = node_suffix[0];
			const NodePath node_path = node;
			const String suffix = node_suffix[1];
			Node *godot_node = p_animation_player->get_parent()->get_node_or_null(node_path);
			Skeleton *skeleton = nullptr;
			GLTFSkeletonIndex skeleton_gltf_i = -1;
			for (GLTFSkeletonIndex skeleton_i = 0; skeleton_i < p_state->skeletons.size(); skeleton_i++) {
				if (p_state->skeletons[skeleton_i]->godot_skeleton == cast_to<Skeleton>(godot_node)) {
					skeleton = p_state->skeletons[skeleton_i]->godot_skeleton;
					skeleton_gltf_i = skeleton_i;
					ERR_CONTINUE(!skeleton);
					Ref<GLTFSkeleton> skeleton_gltf = p_state->skeletons[skeleton_gltf_i];
					int32_t bone = skeleton->find_bone(suffix);
					ERR_CONTINUE(bone == -1);
					Transform xform = skeleton->get_bone_rest(bone);
					if (!skeleton_gltf->godot_bone_node.has(bone)) {
						continue;
					}
					GLTFNodeIndex node_i = skeleton_gltf->godot_bone_node[bone];
					Map<int, GLTFAnimation::Track>::Element *property_track_i = gltf_animation->get_tracks().find(node_i);
					GLTFAnimation::Track track;
					if (property_track_i) {
						track = property_track_i->get();
					}
					track = _convert_animation_track(p_state, track, animation, xform, track_i, node_i);
					gltf_animation->get_tracks()[node_i] = track;
				}
			}
		} else if (String(orig_track_path).find(":") == -1) {
			ERR_CONTINUE(!p_animation_player->get_parent());
			for (int32_t node_i = 0; node_i < p_animation_player->get_parent()->get_child_count(); node_i++) {
				const Node *child = p_animation_player->get_parent()->get_child(node_i);
				const Node *node = child->get_node_or_null(orig_track_path);
				for (Map<GLTFNodeIndex, Node *>::Element *scene_node_i = p_state->scene_nodes.front(); scene_node_i; scene_node_i = scene_node_i->next()) {
					if (scene_node_i->get() == node) {
						GLTFNodeIndex node_index = scene_node_i->key();
						Map<int, GLTFAnimation::Track>::Element *node_track_i = gltf_animation->get_tracks().find(node_index);
						GLTFAnimation::Track track;
						if (node_track_i) {
							track = node_track_i->get();
						}
						track = _convert_animation_track(p_state, track, animation, Transform(), track_i, node_index);
						gltf_animation->get_tracks().insert(node_index, track);
						break;
					}
				}
			}
		}
	}
	if (gltf_animation->get_tracks().size()) {
		p_state->animations.push_back(gltf_animation);
	}
}

void GLTFDocument::_bind_methods() {
	ClassDB::bind_method(D_METHOD("register_gltf_document_extension", "extension", "first_priority"), &GLTFDocument::_register_gltf_document_extension, DEFVAL(false));
	ClassDB::bind_method(D_METHOD("unregister_gltf_document_extension", "extension"), &GLTFDocument::_unregister_gltf_document_extension);
	ClassDB::bind_method(D_METHOD("unregister_all_gltf_document_extensions"), &GLTFDocument::_unregister_all_gltf_document_extensions);
}

// Since Godot 3.x does not have static methods, we'll use instance methods to call the static methods.
void GLTFDocument::_register_gltf_document_extension(Ref<GLTFDocumentExtension> p_extension, bool p_first_priority) {
	GLTFDocument::register_gltf_document_extension(p_extension, p_first_priority);
}

void GLTFDocument::_unregister_gltf_document_extension(Ref<GLTFDocumentExtension> p_extension) {
	GLTFDocument::unregister_gltf_document_extension(p_extension);
}

void GLTFDocument::_unregister_all_gltf_document_extensions() {
	GLTFDocument::unregister_all_gltf_document_extensions();
}

Vector<Ref<GLTFDocumentExtension>> GLTFDocument::all_document_extensions;

void GLTFDocument::register_gltf_document_extension(Ref<GLTFDocumentExtension> p_extension, bool p_first_priority) {
	if (all_document_extensions.find(p_extension) == -1) {
		if (p_first_priority) {
			all_document_extensions.insert(0, p_extension);
		} else {
			all_document_extensions.push_back(p_extension);
		}
	}
}

void GLTFDocument::unregister_gltf_document_extension(Ref<GLTFDocumentExtension> p_extension) {
	all_document_extensions.erase(p_extension);
}

void GLTFDocument::unregister_all_gltf_document_extensions() {
	all_document_extensions.clear();
}

void GLTFDocument::extension_generate_scene(Ref<GLTFState> p_state) {
	ERR_FAIL_COND(p_state.is_null());
	ERR_FAIL_INDEX(0, p_state->root_nodes.size());
	Error err = OK;
	for (int ext_i = 0; ext_i < document_extensions.size(); ext_i++) {
		Ref<GLTFDocumentExtension> ext = document_extensions[ext_i];
		ERR_CONTINUE(ext.is_null());
		err = ext->import_post_parse(p_state);
		ERR_FAIL_COND(err != OK);
	}
	GLTFNodeIndex gltf_root = p_state->root_nodes.write[0];
	Node *gltf_root_node = p_state->get_scene_node(gltf_root);
	Node *root = gltf_root_node->get_parent();
	ERR_FAIL_NULL(root);
	for (int node_i = 0; node_i < p_state->scene_nodes.size(); node_i++) {
		Node *node = p_state->scene_nodes[node_i];
		ERR_CONTINUE(!node);
		for (int ext_i = 0; ext_i < document_extensions.size(); ext_i++) {
			Ref<GLTFDocumentExtension> ext = document_extensions[ext_i];
			ERR_CONTINUE(ext.is_null());
			ERR_CONTINUE(!p_state->json.has("nodes"));
			Array nodes = p_state->json["nodes"];
			ERR_CONTINUE(node_i >= nodes.size());
			ERR_CONTINUE(node_i < 0);
			Dictionary node_json = nodes[node_i];
			Ref<GLTFNode> gltf_node = p_state->nodes[node_i];
			err = ext->import_node(p_state, gltf_node, node_json, node);
			ERR_CONTINUE(err != OK);
		}
	}
	for (int ext_i = 0; ext_i < document_extensions.size(); ext_i++) {
		Ref<GLTFDocumentExtension> ext = document_extensions[ext_i];
		ERR_CONTINUE(ext.is_null());
		err = ext->import_post(p_state, root);
		ERR_CONTINUE(err != OK);
	}
}

Error GLTFDocument::parse(Ref<GLTFState> p_state, String p_path, bool p_read_binary) {
	Error err;
	FileAccessRef file = FileAccess::open(p_path, FileAccess::READ, &err);
	if (!file) {
		return err;
	}
	uint32_t magic = file->get_32();
	if (magic == 0x46546C67) {
		//binary file
		//text file
		err = _parse_glb(p_path, p_state);
		if (err) {
			return FAILED;
		}
	} else {
		//text file
		err = _parse_json(p_path, p_state);
		if (err) {
			return FAILED;
		}
	}
	file->close();

	// get file's name, use for scene name if none
	p_state->filename = p_path.get_file().get_slice(".", 0);

	ERR_FAIL_COND_V(!p_state->json.has("asset"), Error::FAILED);

	Dictionary asset = p_state->json["asset"];

	ERR_FAIL_COND_V(!asset.has("version"), Error::FAILED);

	String version = asset["version"];

	p_state->major_version = version.get_slice(".", 0).to_int();
	p_state->minor_version = version.get_slice(".", 1).to_int();

	document_extensions.clear();
	for (int ext_i = 0; ext_i < all_document_extensions.size(); ext_i++) {
		Ref<GLTFDocumentExtension> ext = all_document_extensions[ext_i];
		ERR_CONTINUE(ext.is_null());
		err = ext->import_preflight(p_state, p_state->json["extensionsUsed"]);
		if (err == OK) {
			document_extensions.push_back(ext);
		}
	}

	/* PARSE EXTENSIONS */

	err = _parse_gltf_extensions(p_state);
	if (err != OK) {
		return Error::FAILED;
	}

	/* PARSE SCENE */
	err = _parse_scenes(p_state);
	if (err != OK) {
		return Error::FAILED;
	}

	/* PARSE NODES */
	err = _parse_nodes(p_state);
	if (err != OK) {
		return Error::FAILED;
	}

	/* PARSE BUFFERS */
	err = _parse_buffers(p_state, p_path.get_base_dir());
	if (err != OK) {
		return Error::FAILED;
	}

	/* PARSE BUFFER VIEWS */
	err = _parse_buffer_views(p_state);
	if (err != OK) {
		return Error::FAILED;
	}

	/* PARSE ACCESSORS */
	err = _parse_accessors(p_state);
	if (err != OK) {
		return Error::FAILED;
	}

	/* PARSE IMAGES */
	err = _parse_images(p_state, p_path.get_base_dir());
	if (err != OK) {
		return Error::FAILED;
	}

	/* PARSE TEXTURE SAMPLERS */
	err = _parse_texture_samplers(p_state);
	if (err != OK) {
		return Error::FAILED;
	}

	/* PARSE TEXTURES */
	err = _parse_textures(p_state);
	if (err != OK) {
		return Error::FAILED;
	}

	/* PARSE MATERIALS */
	err = _parse_materials(p_state);
	if (err != OK) {
		return Error::FAILED;
	}

	/* PARSE SKINS */
	err = _parse_skins(p_state);
	if (err != OK) {
		return Error::FAILED;
	}

	/* DETERMINE SKELETONS */
	err = _determine_skeletons(p_state);
	if (err != OK) {
		return Error::FAILED;
	}

	/* CREATE SKELETONS */
	err = _create_skeletons(p_state);
	if (err != OK) {
		return Error::FAILED;
	}

	/* CREATE SKINS */
	err = _create_skins(p_state);
	if (err != OK) {
		return Error::FAILED;
	}

	/* PARSE MESHES (we have enough info now) */
	err = _parse_meshes(p_state);
	if (err != OK) {
		return Error::FAILED;
	}

	/* PARSE LIGHTS */
	err = _parse_lights(p_state);
	if (err != OK) {
		return Error::FAILED;
	}

	/* PARSE CAMERAS */
	err = _parse_cameras(p_state);
	if (err != OK) {
		return Error::FAILED;
	}

	/* PARSE ANIMATIONS */
	err = _parse_animations(p_state);
	if (err != OK) {
		return Error::FAILED;
	}

	/* ASSIGN SCENE NAMES */
	_assign_scene_names(p_state);

	return OK;
}

Dictionary _serialize_texture_transform_uv(Vector2 p_offset, Vector2 p_scale) {
	Dictionary texture_transform;
	bool is_offset = p_offset != Vector2(0.0, 0.0);
	if (is_offset) {
		Array offset;
		offset.resize(2);
		offset[0] = p_offset.x;
		offset[1] = p_offset.y;
		texture_transform["offset"] = offset;
	}
	bool is_scaled = p_scale != Vector2(1.0, 1.0);
	if (is_scaled) {
		Array scale;
		scale.resize(2);
		scale[0] = p_scale.x;
		scale[1] = p_scale.y;
		texture_transform["scale"] = scale;
	}
	Dictionary extension;
	// Note: Godot doesn't support texture rotation.
	if (is_offset || is_scaled) {
		extension["KHR_texture_transform"] = texture_transform;
	}
	return extension;
}

Dictionary GLTFDocument::_serialize_texture_transform_uv1(Ref<Material3D> p_material) {
	if (p_material.is_valid()) {
		Vector3 offset = p_material->get_uv1_offset();
		Vector3 scale = p_material->get_uv1_scale();
		return _serialize_texture_transform_uv(Vector2(offset.x, offset.y), Vector2(scale.x, scale.y));
	}
	return Dictionary();
}

Dictionary GLTFDocument::_serialize_texture_transform_uv2(Ref<Material3D> p_material) {
	if (p_material.is_valid()) {
		Vector3 offset = p_material->get_uv2_offset();
		Vector3 scale = p_material->get_uv2_scale();
		return _serialize_texture_transform_uv(Vector2(offset.x, offset.y), Vector2(scale.x, scale.y));
	}
	return Dictionary();
}

Error GLTFDocument::_serialize_version(Ref<GLTFState> p_state) {
	const String version = "2.0";
	p_state->major_version = version.get_slice(".", 0).to_int();
	p_state->minor_version = version.get_slice(".", 1).to_int();
	Dictionary asset;
	asset["version"] = version;

	String hash = String(VERSION_HASH);
	asset["generator"] = String(VERSION_FULL_NAME) + String("@") + (hash.empty() ? String("unknown") : hash);
	p_state->json["asset"] = asset;
	ERR_FAIL_COND_V(!asset.has("version"), Error::FAILED);
	ERR_FAIL_COND_V(!p_state->json.has("asset"), Error::FAILED);
	return OK;
}

Error GLTFDocument::_serialize_file(Ref<GLTFState> p_state, const String p_path) {
	Error err = FAILED;
	if (p_path.to_lower().ends_with("glb")) {
		err = _encode_buffer_glb(p_state, p_path);
		ERR_FAIL_COND_V(err != OK, err);
		FileAccessRef file = FileAccess::open(p_path, FileAccess::WRITE, &err);
		ERR_FAIL_COND_V(!file, FAILED);

		String json = JSON::print(p_state->json);

		const uint32_t magic = 0x46546C67; // GLTF
		const int32_t header_size = 12;
		const int32_t chunk_header_size = 8;
		CharString cs = json.utf8();
		const uint32_t text_data_length = cs.length();
		const uint32_t text_chunk_length = ((text_data_length + 3) & (~3));
		const uint32_t text_chunk_type = 0x4E4F534A; //JSON

		uint32_t binary_data_length = 0;
		if (p_state->buffers.size()) {
			binary_data_length = p_state->buffers[0].size();
		}
		const uint32_t binary_chunk_length = ((binary_data_length + 3) & (~3));
		const uint32_t binary_chunk_type = 0x004E4942; //BIN

		file->create(FileAccess::ACCESS_RESOURCES);
		file->store_32(magic);
		file->store_32(p_state->major_version); // version
		file->store_32(header_size + chunk_header_size + text_chunk_length + chunk_header_size + binary_chunk_length); // length
		file->store_32(text_chunk_length);
		file->store_32(text_chunk_type);
		file->store_buffer((uint8_t *)&cs[0], cs.length());
		for (uint32_t pad_i = text_data_length; pad_i < text_chunk_length; pad_i++) {
			file->store_8(' ');
		}
		if (binary_chunk_length) {
			file->store_32(binary_chunk_length);
			file->store_32(binary_chunk_type);
			file->store_buffer(p_state->buffers[0].ptr(), binary_data_length);
		}
		for (uint32_t pad_i = binary_data_length; pad_i < binary_chunk_length; pad_i++) {
			file->store_8(0);
		}

		file->close();
	} else {
		err = _encode_buffer_bins(p_state, p_path);
		ERR_FAIL_COND_V(err != OK, err);
		FileAccessRef file = FileAccess::open(p_path, FileAccess::WRITE, &err);
		ERR_FAIL_COND_V(!file, FAILED);

		file->create(FileAccess::ACCESS_RESOURCES);
		String json = JSON::print(p_state->json);
		file->store_string(json);
		file->close();
	}
	return err;
}

Error GLTFDocument::_parse_gltf_extensions(Ref<GLTFState> p_state) {
	ERR_FAIL_COND_V(p_state.is_null(), ERR_PARSE_ERROR);
	if (p_state->json.has("extensionsUsed")) {
		Vector<String> ext_array = p_state->json["extensionsUsed"];
		p_state->extensions_used = ext_array;
	}
	if (p_state->json.has("extensionsRequired")) {
		Vector<String> ext_array = p_state->json["extensionsRequired"];
		p_state->extensions_required = ext_array;
	}
	Set<String> supported_extensions;
	supported_extensions.insert("KHR_lights_punctual");
	supported_extensions.insert("KHR_materials_pbrSpecularGlossiness");
	supported_extensions.insert("KHR_texture_transform");
	supported_extensions.insert("KHR_materials_unlit");
	for (int ext_i = 0; ext_i < document_extensions.size(); ext_i++) {
		Ref<GLTFDocumentExtension> ext = document_extensions[ext_i];
		Vector<String> ext_supported_extensions = ext->get_supported_extensions();
		for (int i = 0; i < ext_supported_extensions.size(); ++i) {
			supported_extensions.insert(ext_supported_extensions[i]);
		}
	}
	Error ret = Error::OK;
	for (int i = 0; i < p_state->extensions_required.size(); i++) {
		if (!supported_extensions.has(p_state->extensions_required[i])) {
			ERR_PRINT("GLTF: Can't import file '" + p_state->filename + "', required extension '" + String(p_state->extensions_required[i]) + "' is not supported. Are you missing a GLTFDocumentExtension plugin?");
			ret = ERR_UNAVAILABLE;
		}
	}
	return ret;
}<|MERGE_RESOLUTION|>--- conflicted
+++ resolved
@@ -3255,18 +3255,6 @@
 		if (p_state->external_images_paths.has(t->get_src_image())) {
 			tex = ResourceLoader::load(p_state->external_images_paths[t->get_src_image()]);
 		} else {
-<<<<<<< HEAD
-			Ref<ImageTexture> imgTex;
-			imgTex.instance();
-			imgTex->create_from_image(p_state->images[t->get_src_image()]);
-
-			// Set texture filter and repeat based on sampler settings
-			const Ref<GLTFTextureSampler> sampler = _get_sampler_for_texture(p_state, i);
-			Texture::Flags flags = sampler->get_texture_flags();
-			imgTex->set_flags(flags);
-
-			tex = imgTex;
-=======
 			Ref<ImageTexture> img_tex;
 			img_tex.instance();
 			img_tex->create_from_image(p_state->images[t->get_src_image()]);
@@ -3277,7 +3265,6 @@
 			img_tex->set_flags(flags);
 
 			tex = img_tex;
->>>>>>> 5e904cd4
 		}
 
 		p_state->texture_cache.insert(i, tex);
